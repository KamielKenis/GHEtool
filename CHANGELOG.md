# GHEtool's Changelog and future developments
All notable changes to this project will be documented in this file including planned future developments.

The format is based on [Keep a Changelog](https://keepachangelog.com/en/1.0.0/).

## [2.1.2] - [expected] feb 2023

### Added
<<<<<<< HEAD
- Logger for GHEtool (issue #96).
- Examples are now also in RTD.
=======
>>>>>>> dcaccc72

### Changed
- In figure plotting, the interval[x[i], x[i+1]) now has the value y[i] (instead of y[i-1]).
- Scroll behaviour on the result page (issue #99).
- Changed icon of GHEtool.
- Imbalance changed to property so it can handle hourly loads as well (issue #106).
- Remove recalculation option (issue #109).

### Fixed
- Wrong heating load in april in GUI (issue #94).
- Results are now cleared when new loads are loaded (issue #106).

## [2.1.1] - 2023-01-30

### Added
- Added NavigationToolbar to figure (issue #55).
- Added different peak lengths for heating and cooling separately (issue #72).
- Readable saving format for gui (JSON).
- A super class that contains functions relevant for all GHEtool classes.
- Exe can be installed either locally for one user without admin permission or for all users using admin permission.
- Saved files (*.GHEtool) can be loaded from GHEtool by double click.


### Changed
- Created a class for the custom g-functions (issue #57).
- Created a class for g-function calculation that stores the previously calculated g-values to speed up the iterative algorithms (issue #57).
- Created a class for sizing_setup to clean up the code.
The speed improvement is over a factor 10 for heavy iterative procedures (like optimise load profile). A full speed improvement report can be found under:
code version > speed improvements > v2.1.1.
- The sizing methods themselves are now faster due to the fact that only the first and last year are calculated (issue #44). For more info, one can check:
code version > speed improvements > v2.1.1.
- Faster loading time of the GUI.
- Further documentation for optimise_load_profile functionality.
- Smaller exe-file size by setting up a virtual environment and using a pyinstall folder instead of a single file.

### Fixed
- The hourly_heating_load_on_the_borefield and hourly_cooling_load_on_the_borefield are now correctly calculated.
- When an hourly temperature profile is plotted after an optimise_load_profile optimisation, the hourly load on the borefield (and not the entire hourly load) is shown.
- Correct conversion from hourly to monthly load (issue #62).
- Problem with np.float16 when using simulation periodes >80 years due to overflow errors.
- Implemented FIFO-class to prevent cycling in iterative sizing.
- A scenario name cannot occur twice in the scenario list.
- Sometimes some gui options were not shown.
- The drag-and-drop behaviour of the scenario list is fixed (issue #80).
- The renaming of a scenario was not possible (issue #86).
- Problems with borehole internals and pipe overlaps.

## [2.1.0] - 2022-11-30

### Added
- Documentation with ReadTheDocs
- GUI Documentation
- Changelog
- New features in the GUI

### Changed
- GUI workflow to be simpler
- precalculated data is removed
- general speed improvements

### Removed
- size by length and width for it is not compatible with the just-in-time calculation of the g-functions.


## [2.0.6] - 2022-10-07

### Added
- new functionalities for g-function calculation (inherited from pygfunction) are implemented

### Changed
- just-in-time calculation of g-functions is included (and will be expanded later)
- custom borefields can be way faster calculated

### Fixed
- Hyperlinks in PyPi should work now
- Sizing by length and width had problems with temperatures below the minimum temperature


## [2.0.5] - 2022-08-31

### Added
- Hourly sizing method (L4) is implemented
- Hourly plotting method
- Volumetric heat capacity is included in the ground data


### Changed 
- Implemented numpy arrays everywhere
- Implemented convolution instead of matrix multiplication
- New implementation for L3 sizing


### Fixed
- No more problems with iteration (L2) and sub 1m depth fields
- Fixed bug in main_functionalities example

### Varia
- New validation document for the effective thermal borehole resistance, comparison with EED

## [2.0.4] - 2022-08-17

### Fixed 
- Final JOSS paper update

## [2.0.3] - 2022-08-12

### Added
- Variable ground temperature
- Sizing with dynamic Rb*

### Fixed 
- General bug fixes

### Changed
- Sizing setup with more streamlined sizing options

## [2.0.2] - 2022-06-12

### Added
- Included a function (and example) on sizing a borefield by length and width

## [2.0.1] - 2022-06-12

### Added
- Included a pytest document to check if package is correctly installed

## [2.0.0] - 2022-04-01

### Added
- GUI
- Borehole thermal resistance (based on the pygfunction package)

### Changed
- More documentation and examples


## [1.0.1] - 2021-12-11

### Changed
- longer simulation period up to 100 years

### Fixed 
- fixed bug in interpolation

[2.1.1]: https://github.com/wouterpeere/GHEtool/compare/v2.1.0...main
[2.1.0]: https://github.com/wouterpeere/GHEtool/compare/v2.0.6...v2.1.0
[2.0.6]: https://github.com/wouterpeere/GHEtool/compare/v2.0.5...v2.0.6
[2.0.5]: https://github.com/wouterpeere/GHEtool/compare/v2.0.4...v2.0.5
[2.0.4]: https://github.com/wouterpeere/GHEtool/compare/v2.0.3...v2.0.4
[2.0.3]: https://github.com/wouterpeere/GHEtool/compare/v2.0.2...v2.0.3
[2.0.2]: https://github.com/wouterpeere/GHEtool/compare/v2.0.1...v2.0.2
[2.0.1]: https://github.com/wouterpeere/GHEtool/compare/v2.0.0...v2.0.1
[2.0.0]: https://github.com/wouterpeere/GHEtool/compare/v1.0.1...v2.0.0
[1.0.1]: https://github.com/wouterpeere/GHEtool/releases/tag/v1.0.1<|MERGE_RESOLUTION|>--- conflicted
+++ resolved
@@ -6,11 +6,8 @@
 ## [2.1.2] - [expected] feb 2023
 
 ### Added
-<<<<<<< HEAD
 - Logger for GHEtool (issue #96).
 - Examples are now also in RTD.
-=======
->>>>>>> dcaccc72
 
 ### Changed
 - In figure plotting, the interval[x[i], x[i+1]) now has the value y[i] (instead of y[i-1]).
