--- conflicted
+++ resolved
@@ -9,14 +9,11 @@
 - Extra warning message if one wants to load a GHEtool file that was created with a newer version.
 - Borehole thermal resistance is now visible at the borehole thermal resistance page (issue #51).
 - New class of GroundData: GroundTemperatureGradient added (issue #145).
-<<<<<<< HEAD
 - Load classes (issue #45).
 - Pipe classes (single, double, coaxial, Multiple U Tube) (issue #40 and #45).
-=======
 - Interpolation option in calculate function in Gfunction class (issue #159).
 - Absolute and relative tolerances for the sizing methods even as a maximum number of iterations is added, so there is more transparency and flexibility
 in the trade-off between accuracy and speed (issue #159).
->>>>>>> fbf7b653
 
 ## Changed
 - GUI was moved to a separate project: [ScenarioGUI](https://github.com/tblanke/ScenarioGUI).
@@ -24,15 +21,12 @@
 - Rb is now solely handled by the borehole object.
 - load_hourly_profile is moved to the separate load classes (issue #45).
 - Removed 'set_hourly_cooling_load', 'set_hourly_heating_load' from main_class and move it to separate load class (issue #45).
-<<<<<<< HEAD
 - Moved draw_borehole_internals to PipeClass (issue #45).
 - Borehole equivalent resistances is now calculated in one step, centralised in the pipe class (issue #45).
 - Go to 100% code coverage with 300 tests.
-=======
 - Rename SizingSetup class to CalculationSetup class (issue #159).
 - Move H_init to CalculationSetup class (issue #159).
 - Move use_precalcated_data to CalculationSetup class and rename to: 'use_precalculate_dataset' (issue #159).
->>>>>>> fbf7b653
 
 ## Fixed
 - Fixed problem with L2 sizing, when the peak load was the same in all months (issue #146).
