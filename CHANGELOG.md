--- conflicted
+++ resolved
@@ -11,11 +11,8 @@
 - In figure plotting, the interval[x[i], x[i+1]) now has the value y[i] (instead of y[i-1]).
 - Scroll behaviour on the result page (issue #99).
 - Changed icon of GHEtool.
-<<<<<<< HEAD
+- Imbalance changed to property so it can handle hourly loads as well (issue #106).
 - Remove recalculation option (issue #109).
-=======
-- Imbalance changed to property so it can handle hourly loads as well (issue #106).
->>>>>>> 2a6ffac3
 
 ### Fixed
 - Wrong heating load in april in GUI (issue #94).
