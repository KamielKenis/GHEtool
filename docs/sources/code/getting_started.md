# Getting started

## Requirements
This code is tested with Python 3.8, 3.9, 3.10 and 3.11 and requires the following libraries:

* Numpy (>=1.20.2)
* Scipy (>=1.6.2)
* Matplotlib (>=3.4.1)
* Pygfunction (>=2.1.0)
* Openpyxl (>=3.0.7)
* Pandas (>=1.2.4)

For the GUI

* PySide6 (>=6.4.1)
<<<<<<< HEAD
* configparser (>=5.3.0)
=======
>>>>>>> ddb35656

For the tests

* Pytest (>=7.1.2)

## Installation

One can install GHEtool by running Pip and running the command

```
pip install GHEtool
```

or one can install a newer development version using

```
pip install --extra-index-url https://test.pypi.org/simple/ GHEtool
```

Developers can clone this repository.

It is a good practise to use virtual environments (venv) when working on a (new) Python project so different Python and package versions don't conflict with eachother. For GHEtool, Python 3.8 or higher is recommended. General information about Python virtual environments can be found [here](https://docs.Python.org/3.9/library/venv.html) and in [this article](https://www.freecodecamp.org/news/how-to-setup-virtual-environments-in-python/).

### Check installation

To check whether everything is installed correctly, run the following command

```
pytest --pyargs GHEtool
```

This runs some predefined cases to see whether all the internal dependencies work correctly. 9 test should pass successfully.<|MERGE_RESOLUTION|>--- conflicted
+++ resolved
@@ -13,10 +13,7 @@
 For the GUI
 
 * PySide6 (>=6.4.1)
-<<<<<<< HEAD
 * configparser (>=5.3.0)
-=======
->>>>>>> ddb35656
 
 For the tests
 
