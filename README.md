--- conflicted
+++ resolved
@@ -88,11 +88,7 @@
                   0.2, # borehole equivalent resistance (mK/W)
                   10,  # number of boreholes in width direction of the field (/)
                   12,  # number of boreholes in the length direction of the field (/)
-<<<<<<< HEAD
                   2.4*10**6) # volumetric heat capacity of the ground (J/m3K) 
-=======
-		  2.4*10**6) # volumetric heat capacity of the ground (J/m3K) 
->>>>>>> 04499daf
 ```
 
 Furthermore, one needs to set the peak and monthly baseload for both heating and cooling.
