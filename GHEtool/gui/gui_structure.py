"""
This document contains all the information relevant for the GUI.
It contains all the options, categories etc. that should appear on the GUI.
"""
from __future__ import annotations

from math import cos, pi, sin, tan
from typing import TYPE_CHECKING, List, Optional, Tuple, Union

import PySide6.QtGui as QtG
import PySide6.QtWidgets as QtW
from numpy import array, cos, int64, round, sin, sum
from pandas import DataFrame as pd_DataFrame
from pandas import read_csv as pd_read_csv

from GHEtool import ghe_logger
from GHEtool.gui.gui_base_class import DARK, GREY, LIGHT, WHITE
from GHEtool.gui.gui_classes import (
    Aim,
    ButtonBox,
    Category,
    FigureOption,
    FileNameBox,
    FloatBox,
    FunctionButton,
    Hint,
    IntBox,
    ListBox,
    Option,
    Page,
    ResultFigure,
    ResultText,
    check_aim_options,
)

if TYPE_CHECKING:  # pragma: no cover
    from GHEtool.gui.translation_class import Translations


def load_data_GUI(filename: str, thermal_demand: int, heating_load_column: str, cooling_load_column: str, combined: str, sep: str,
                  dec: str, fac: float, hourly: bool = False):
    """
    This function loads hourly thermal data from a given file.
    This data can have one or two columns, can be in W, kW or MW.

    Parameters
    ----------
    filename : str
        Location of the file which should be loaded
    thermal_demand : int
        1 if the thermal demand has two columns, 0 if it has one
    heating_load_column : str
        Name of the column that has the heating values
    cooling_load_column : str
        Name of the column that has the cooling values
    combined : str
        Name of the column that has both heating and cooling values
    sep : str
        Character used for the separation of values in the vile
    dec : str
        Character used for decimal separator in the file
    fac : float
        A factor to convert the data to [kW]
    hourly : bool
        True if hourly data should be returned

    Returns
    -------
    peak_heating, peak_cooling, heating_load, cooling_load : array, array, array, array
        It returns the peak heating and peak cooling load per month [kW] and the monthly heating and cooling load in [kWh]
        If hourly is True, it only returns the peak heating and peak cooling load [kW]

    Raises
    ------
    FileNotFoundError
        If the filename is empty or it cannot be found
    """
    # raise error if no filename exists
    if filename == "":
        raise FileNotFoundError
    # Generate list of columns that have to be imported
    cols: list = []
    if len(heating_load_column) >= 1:
        cols.append(heating_load_column)
    if len(cooling_load_column) >= 1:
        cols.append(cooling_load_column)
    if len(combined) >= 1:
        cols.append(combined)
    date: str = "Date"
    try:
        df2: pd_DataFrame = pd_read_csv(filename, usecols=cols, sep=sep, decimal=dec)
    except:
        raise FileNotFoundError

    # ---------------------- Time Step Section  ----------------------
    # import pandas here to save start up time
    from pandas import Series as pd_Series
    from pandas import date_range as pd_date_range
    from pandas import to_datetime as pd_to_datetime

    # Define start and end date
    start = pd_to_datetime("2019-01-01 00:00:00")
    end = pd_to_datetime("2019-12-31 23:59:00")
    # add date column
    df2[date] = pd_Series(pd_date_range(start, end, freq="1H"))
    # Create no dict to create mean values for
    dict_agg: Optional[None, dict] = None

    # set date to index
    df2.set_index(date, inplace=True)
    # resample data to hourly resolution if necessary
    df2 = df2 if dict_agg is None else df2.resample("H").agg(dict_agg)
    # ------------------- Calculate Section --------------------
    # Choose path between Single or Combined Column and create new columns
    if thermal_demand == 1:
        # Resample the Data for peakHeating and peakCooling
        df2.rename(columns={heating_load_column: "Heating Load", cooling_load_column: "Cooling Load"}, inplace=True)
        df2["peak Heating"] = df2["Heating Load"]
        df2["peak Cooling"] = df2["Cooling Load"]
    # by single column split by 0 to heating (>0) and cooling (<0)
    elif thermal_demand == 0:
        # Create Filter for heating and cooling load ( Heating Load +, Cooling Load -)
        heating_load = df2[combined].apply(lambda x: x >= 0)
        cooling_load = df2[combined].apply(lambda x: x < 0)
        df2["Heating Load"] = df2.loc[heating_load, combined]
        df2["Cooling Load"] = df2.loc[cooling_load, combined] * -1
        df2["peak Heating"] = df2["Heating Load"]
        df2["peak Cooling"] = df2["Cooling Load"]

    # ----------------------- Data Unit Section --------------------------
    # multiply dataframe with unit factor and collect data
    df2 = df2 * fac
    df2 = df2.fillna(0)

    if hourly:
        return df2["peak Heating"], df2["peak Cooling"]

    # resample to a monthly resolution as sum and maximal load
    df3: pd_DataFrame = df2.resample("M").agg(
        {"Heating Load": "sum", "Cooling Load": "sum", "peak Heating": "max", "peak Cooling": "max"})
    # replace nan with 0
    df3 = df3.fillna(0)

    peak_heating = df3["peak Heating"]
    peak_cooling = df3["peak Cooling"]
    heating_load = df3["Heating Load"]
    cooling_load = df3["Cooling Load"]

    return peak_heating, peak_cooling, heating_load, cooling_load


class GuiStructure:
    """
    This class contains all the elements that are relevant for the GUI.
    """
    def __init__(self, default_parent: QtW.QWidget, translations: Translations):
        """
        All the elements that should be placed on the GUI, should be written in
        chronologial order, in this __init__ function.
        """
        # set default parent for the class variables to avoid widgets creation not in the main window
        Page.default_parent = default_parent
        Aim.default_parent = default_parent
        Category.default_parent = default_parent
        Option.default_parent = default_parent
        Hint.default_parent = default_parent
        FunctionButton.default_parent = default_parent
        self.translations = translations

        #################################################################################################################
        #                                                                                                               #
        # GUI STRUCTURE                                                                                                 #
        #                                                                                                               #
        #################################################################################################################

        def create_page_aim():
            # create page
            self.page_aim = Page(name=self.translations.page_aim, icon=":/icons/icons/Aim_Inv.svg")

            self.aim_temp_profile = Aim(page=self.page_aim, label=self.translations.aim_temp_profile, icon=":/icons/icons/Temp_Profile.svg")
            self.aim_req_depth = Aim(page=self.page_aim, label=self.translations.aim_req_depth, icon=":/icons/icons/Depth_determination.svg")
            # self.aim_size_length = Aim(page=self.page_aim, label="Size borefield by length and width", icon=":/icons/icons/Size_Length.svg")
            self.aim_optimize = Aim(page=self.page_aim, label=self.translations.aim_optimize, icon=":/icons/icons/Optimize_Profile.svg")

        def create_page_options():
            # create page
            self.page_options = Page(name=self.translations.page_options, icon=":/icons/icons/Options.svg")
            self.page_aim.set_next_page(self.page_options)
            self.page_options.set_previous_page(self.page_aim)

            def create_category_calculation():
                self.category_calculation = Category(page=self.page_options, label=self.translations.category_calculation)

                self.option_method_size_depth = ButtonBox(label=self.translations.option_method_size_depth, default_index=0,
                                                          entries=[" L2 ", " L3 ", "  L4  "],
                                                          category=self.category_calculation)
                # self.option_method_size_length = ButtonBox(label="Method for size width and length:", default_index=0,
                #                                            entries=[" L2 ", " L3 "], category=self.category_calculation)
                self.option_method_temp_gradient = ButtonBox(
                    label=self.translations.option_method_temp_gradient, default_index=0,
                    entries=[" no ", " yes  "], category=self.category_calculation)
                self.option_method_rb_calc = ButtonBox(label=self.translations.option_method_rb_calc, default_index=0,
                                                       entries=[" constant ", " dynamic "],
                                                       category=self.category_calculation)
                self.option_temperature_profile_hourly = ButtonBox(
                    label=self.translations.option_temperature_profile_hourly, default_index=0,
                    entries=[" no ", " yes "], category=self.category_calculation)
                # add dependencies
                # self.aim_size_length.add_link_2_show(self.option_method_size_length)
                self.aim_req_depth.add_link_2_show(self.option_method_size_depth)
                self.aim_temp_profile.add_link_2_show(self.option_temperature_profile_hourly)

            # create categories
            create_category_calculation()

        def create_page_borehole():
            # create page
            self.page_borehole = Page(self.translations.page_borehole, icon=":/icons/icons/Borehole.png")
            self.page_options.set_next_page(self.page_borehole)
            self.page_borehole.set_previous_page(self.page_options)

            def create_category_earth():
                self.category_earth = Category(
                    page=self.page_borehole,
                    label=self.translations.category_earth,
                )

                self.option_conductivity = FloatBox(
                    category=self.category_earth,
                    label=self.translations.option_conductivity,
                    default_value=1.5,
                    decimal_number=3,
                    minimal_value=0.1,
                    maximal_value=10,
                    step=0.1,
                )

                self.option_heat_capacity = FloatBox(
                    category=self.category_earth,
                    label=self.translations.option_heat_capacity,
                    default_value=2400,
                    decimal_number=1,
                    minimal_value=1,
                    maximal_value=100000,
                    step=100,
                )
                self.option_ground_temp = FloatBox(
                    category=self.category_earth,
                    label=self.translations.option_ground_temp,
                    default_value=12,
                    decimal_number=2,
                    minimal_value=-273.15,
                    maximal_value=100,
                    step=0.1,
                )
                self.option_ground_temp_gradient = FloatBox(
                    category=self.category_earth,
                    label=self.translations.option_ground_temp_gradient,
                    default_value=10,
                    decimal_number=2,
                    minimal_value=-273.15,
                    maximal_value=100,
                    step=0.1,
                )
                self.option_temp_gradient = FloatBox(
                    category=self.category_earth,
                    label=self.translations.option_temp_gradient,
                    default_value=2,
                    decimal_number=3,
                    minimal_value=-273.15,
                    maximal_value=100,
                    step=0.1,
                )

                # add dependencies
                self.option_method_temp_gradient.add_link_2_show(self.option_ground_temp_gradient, on_index=1)
                self.option_method_temp_gradient.add_link_2_show(self.option_temp_gradient, on_index=1)
                self.option_method_temp_gradient.add_link_2_show(self.option_ground_temp, on_index=0)

            def create_category_borehole():
                self.category_borehole = Category(
                    page=self.page_borehole,
                    label=self.translations.category_borehole,
                )
                self.option_depth = FloatBox(
                    category=self.category_borehole,
                    label=self.translations.option_depth,
                    default_value=100,
                    decimal_number=2,
                    minimal_value=0,
                    maximal_value=500,
                    step=1,
                )
                # self.option_max_depth = FloatBox(
                #     category=self.category_borehole,
                #     label="Maximal borehole depth [m]: ",
                #     default_value=150,
                #     decimal_number=2,
                #     minimal_value=0,
                #     maximal_value=500,
                #     step=1,
                # )
                self.option_spacing = FloatBox(
                    category=self.category_borehole,
                    label=self.translations.option_spacing,
                    default_value=6,
                    decimal_number=2,
                    minimal_value=1,
                    maximal_value=99,
                    step=0.1,
                )
                # self.option_min_spacing = FloatBox(
                #     category=self.category_borehole,
                #     label="Minimal borehole spacing [m]: ",
                #     default_value=3,
                #     decimal_number=2,
                #     minimal_value=1,
                #     maximal_value=99,
                #     step=0.1,
                # )
                # self.option_max_spacing = FloatBox(
                #     category=self.category_borehole,
                #     label="Maximal borehole spacing [m]: ",
                #     default_value=9,
                #     decimal_number=2,
                #     minimal_value=1,
                #     maximal_value=99,
                #     step=0.1,
                # )
                self.option_width = IntBox(
                    category=self.category_borehole, label=self.translations.option_width, default_value=9, minimal_value=1, maximal_value=40
                )
                self.option_length = IntBox(
                    category=self.category_borehole, label=self.translations.option_length, default_value=12, minimal_value=1, maximal_value=40
                )
                # self.option_max_width = FloatBox(
                #     category=self.category_borehole,
                #     label="Maximal width of rectangular field [m]: ",
                #     default_value=160,
                #     decimal_number=2,
                #     minimal_value=1,
                #     maximal_value=1000,
                #     step=1,
                # )
                # self.option_max_length = FloatBox(
                #     category=self.category_borehole,
                #     label="Maximal length of rectangular field [m]: ",
                #     default_value=150,
                #     decimal_number=2,
                #     minimal_value=1,
                #     maximal_value=1000,
                #     step=1,
                # )
                self.option_pipe_depth = FloatBox(
                    category=self.category_borehole,
                    label=self.translations.option_pipe_depth,
                    default_value=1,
                    decimal_number=1,
                    minimal_value=0,
                    maximal_value=10000,
                    step=0.1,
                )

                self.option_pipe_borehole_radius = FloatBox(
                    category=self.category_borehole,
                    label=self.translations.option_pipe_borehole_radius,
                    default_value=0.075,
                    decimal_number=4,
                    minimal_value=0,
                    maximal_value=10000,
                    step=0.001,
                )
                self.option_pipe_borehole_radius.change_event(self.check_distance_between_pipes)

                # add dependencies
                self.aim_temp_profile.add_link_2_show(self.option_depth)
                self.aim_optimize.add_link_2_show(self.option_depth)

                # self.aim_size_length.add_link_2_show(self.option_max_depth)

                self.aim_temp_profile.add_link_2_show(self.option_spacing)
                self.aim_req_depth.add_link_2_show(self.option_spacing)
                self.aim_optimize.add_link_2_show(self.option_spacing)

                # self.aim_size_length.add_link_2_show(self.option_min_spacing)
                # self.aim_size_length.add_link_2_show(self.option_max_spacing)

                self.aim_temp_profile.add_link_2_show(self.option_width)
                self.aim_req_depth.add_link_2_show(self.option_width)
                self.aim_optimize.add_link_2_show(self.option_width)

                self.aim_temp_profile.add_link_2_show(self.option_length)
                self.aim_req_depth.add_link_2_show(self.option_length)
                self.aim_optimize.add_link_2_show(self.option_length)

                # self.aim_size_length.add_link_2_show(self.option_max_width)
                # self.aim_size_length.add_link_2_show(self.option_max_length)

            def create_category_temperatures():
                self.category_temperatures = Category(page=self.page_borehole, label=self.translations.category_temperatures)

                self.option_min_temp = FloatBox(
                    category=self.category_temperatures,
                    label=self.translations.option_min_temp,
                    default_value=0,
                    decimal_number=2,
                    minimal_value=-273.15,
                    maximal_value=100,
                    step=0.1,
                )
                self.option_max_temp = FloatBox(
                    category=self.category_temperatures,
                    label=self.translations.option_max_temp,
                    default_value=16,
                    decimal_number=2,
                    minimal_value=-273.15,
                    maximal_value=100,
                    step=0.1,
                )
                self.option_simu_period = IntBox(
                    category=self.category_temperatures, label=self.translations.option_simu_period, default_value=40,
                    minimal_value=1, maximal_value=1000
                )

                self.option_len_peak_heating = FloatBox(
                    category=self.category_temperatures, label=self.translations.option_len_peak_heating,
                    default_value=6, minimal_value=1, maximal_value=8760, step=1,
                    decimal_number=2
                )
                self.option_len_peak_cooling = FloatBox(
                    category=self.category_temperatures, label=self.translations.option_len_peak_cooling,
                    default_value=6, minimal_value=1, maximal_value=8760, step=1,
                    decimal_number=2
                )

                # add dependencies
                self.option_temperature_profile_hourly.add_link_2_show(self.option_len_peak_heating, on_index=0)
                self.option_method_size_depth.add_link_2_show(self.option_len_peak_heating, on_index=0)
                self.option_method_size_depth.add_link_2_show(self.option_len_peak_heating, on_index=1)
                self.aim_optimize.add_link_2_show(self.option_len_peak_heating)

                self.option_temperature_profile_hourly.add_link_2_show(self.option_len_peak_cooling, on_index=0)
                self.option_method_size_depth.add_link_2_show(self.option_len_peak_cooling, on_index=0)
                self.option_method_size_depth.add_link_2_show(self.option_len_peak_cooling, on_index=1)
                self.aim_optimize.add_link_2_show(self.option_len_peak_cooling)

            # create categories
            create_category_earth()
            create_category_borehole()
            create_category_temperatures()

        def create_page_borehole_resistance():
            # create page
            self.page_borehole_resistance = Page(name=self.translations.page_borehole_resistance, icon=":/icons/icons/Resistance.png")
            self.page_borehole.set_next_page(self.page_borehole_resistance)
            self.page_borehole_resistance.set_previous_page(self.page_borehole)

            def create_category_constant_rb():
                self.category_constant_rb = Category(page=self.page_borehole_resistance, label=self.translations.category_constant_rb)

                self.option_constant_rb = FloatBox(
                    category=self.category_constant_rb,
                    label=self.translations.option_constant_rb,
                    default_value=0.08,
                    decimal_number=4,
                    minimal_value=0,
                    maximal_value=100,
                    step=0.01,
                )

                # add dependency
                self.option_method_rb_calc.add_link_2_show(self.category_constant_rb, on_index=0)

            def create_category_fluid_data():
                self.category_fluid_data = Category(page=self.page_borehole_resistance, label=self.translations.category_fluid_data)

                self.option_fluid_conductivity = FloatBox(
                    category=self.category_fluid_data,
                    label=self.translations.option_fluid_conductivity,
                    default_value=0.5,
                    decimal_number=3,
                    minimal_value=0,
                    maximal_value=100,
                    step=0.1,
                )
                self.option_fluid_density = FloatBox(
                    category=self.category_fluid_data,
                    label=self.translations.option_fluid_density,
                    default_value=1000,
                    decimal_number=1,
                    minimal_value=0,
                    maximal_value=10000000,
                    step=100,
                )
                self.option_fluid_capacity = FloatBox(
                    category=self.category_fluid_data,
                    label=self.translations.option_fluid_capacity,
                    default_value=4182,
                    decimal_number=1,
                    minimal_value=0,
                    maximal_value=10000000,
                    step=100,
                )
                self.option_fluid_viscosity = FloatBox(
                    category=self.category_fluid_data,
                    label=self.translations.option_fluid_viscosity,
                    default_value=0.001,
                    decimal_number=6,
                    minimal_value=0,
                    maximal_value=1,
                    step=0.0001,
                )

                self.option_fluid_mass_flow = FloatBox(
                    category=self.category_fluid_data,
                    label=self.translations.option_fluid_mass_flow,
                    default_value=0.5,
                    decimal_number=3,
                    minimal_value=0,
                    maximal_value=100000,
                    step=0.1,
                )

                # add dependencies
                self.option_method_rb_calc.add_link_2_show(self.category_fluid_data, on_index=1)

            def create_category_pipe_data():
                self.category_pipe_data = Category(page=self.page_borehole_resistance, label=self.translations.category_pipe_data)
                self.category_pipe_data.activate_graphic_left()

                self.option_pipe_number = IntBox(
                    category=self.category_pipe_data, label=self.translations.option_pipe_number, default_value=2, minimal_value=1, maximal_value=99
                )
                self.option_pipe_grout_conductivity = FloatBox(
                    category=self.category_pipe_data,
                    label=self.translations.option_pipe_grout_conductivity,
                    default_value=1.5,
                    decimal_number=3,
                    minimal_value=0,
                    maximal_value=10000,
                    step=0.1,
                )
                self.option_pipe_conductivity = FloatBox(
                    category=self.category_pipe_data,
                    label=self.translations.option_pipe_conductivity,
                    default_value=0.42,
                    decimal_number=3,
                    minimal_value=0,
                    maximal_value=10000,
                    step=0.1,
                )
                self.option_pipe_inner_radius = FloatBox(
                    category=self.category_pipe_data,
                    label=self.translations.option_pipe_inner_radius,
                    default_value=0.02,
                    decimal_number=4,
                    minimal_value=0,
                    maximal_value=10000,
                    step=0.001,
                )
                self.option_pipe_outer_radius = FloatBox(
                    category=self.category_pipe_data,
                    label=self.translations.option_pipe_outer_radius,
                    default_value=0.022,
                    decimal_number=4,
                    minimal_value=0,
                    maximal_value=10000,
                    step=0.001,
                )
                self.option_pipe_outer_radius.change_event(self.option_pipe_inner_radius.widget.setMaximum)
                self.option_pipe_inner_radius.change_event(self.option_pipe_outer_radius.widget.setMinimum)

                self.option_pipe_distance = FloatBox(
                    category=self.category_pipe_data,
                    label=self.translations.option_pipe_distance,
                    default_value=0.04,
                    decimal_number=4,
                    minimal_value=0,
                    maximal_value=10000,
                    step=0.001,
                )
                self.option_pipe_roughness = FloatBox(
                    category=self.category_pipe_data,
                    label=self.translations.option_pipe_roughness,
                    default_value=0.000_001,
                    decimal_number=7,
                    minimal_value=0,
                    maximal_value=10000,
                    step=0.000001,
                )

                # add dependency
                self.option_method_rb_calc.add_link_2_show(self.category_pipe_data, on_index=1)

                # set update events
                self.option_pipe_number.change_event(self.check_distance_between_pipes)
                self.option_pipe_outer_radius.change_event(self.check_distance_between_pipes)
                self.option_pipe_distance.change_event(self.check_distance_between_pipes)

                self.option_pipe_number.change_event(self.update_borehole)
                self.option_pipe_outer_radius.change_event(self.update_borehole)
                self.option_pipe_inner_radius.change_event(self.update_borehole)
                self.option_pipe_borehole_radius.change_event(self.update_borehole)
                self.option_pipe_distance.change_event(self.update_borehole)

                self.page_borehole_resistance.add_function_called_if_button_clicked(self.update_borehole)

            # create categories
            create_category_constant_rb()
            create_category_fluid_data()
            create_category_pipe_data()

        def create_page_thermal_demands():
            # create page
            self.page_thermal = Page(name=self.translations.page_thermal, icon=":/icons/icons/Thermal.svg")
            self.page_borehole_resistance.set_next_page(self.page_thermal)
            self.page_thermal.set_previous_page(self.page_borehole)

            def create_category_select_datafile():
                self.category_select_file = Category(page=self.page_thermal, label=self.translations.category_select_file)

                self.option_seperator_csv = ButtonBox(label=self.translations.option_seperator_csv, default_index=0,
                                                      entries=['Semicolon ";"', 'Comma ","'],
                                                      category=self.category_select_file)
                self.option_decimal_csv = ButtonBox(label=self.translations.option_decimal_csv, default_index=0,
                                                    entries=['Point "."', 'Comma ","'],
                                                    category=self.category_select_file)
                self.option_filename = FileNameBox(
                    category=self.category_select_file,
                    label=self.translations.option_filename,
                    default_value="",
                    dialog_text="Choose csv file",
                    error_text=self.translations.NoFileSelected[0],
                )
                self.option_column = ButtonBox(label=self.translations.option_column, default_index=0,
                                               entries=["1 column", "2 columns"], category=self.category_select_file)
                self.option_heating_column = ListBox(category=self.category_select_file, label=self.translations.option_heating_column, default_index=0, entries=[])
                self.option_cooling_column = ListBox(category=self.category_select_file, label=self.translations.option_cooling_column, default_index=0, entries=[])
                self.option_single_column = ListBox(category=self.category_select_file, label=self.translations.option_single_column, default_index=0, entries=[])

                self.option_unit_data = ButtonBox(label=self.translations.option_unit_data, default_index=1, entries=["W", "kW", "MW"],
                                                  category=self.category_select_file)

                self.button_load_csv = FunctionButton(category=self.category_select_file, button_text=self.translations.button_load_csv, icon=":/icons/icons/Download.svg")

                # add dependencies
                self.option_filename.add_aim_option_2_be_set_for_check(self.aim_optimize)
                self.option_filename.add_aim_option_2_be_set_for_check((self.option_method_size_depth, 2))

                self.option_column.add_link_2_show(self.option_heating_column, on_index=1)
                self.option_heating_column.add_aim_option_2_be_set_for_check(self.aim_optimize)
                self.option_heating_column.add_aim_option_2_be_set_for_check((self.option_method_size_depth, 2))
                self.option_heating_column.add_aim_option_2_be_set_for_check((self.option_temperature_profile_hourly, 1))

                self.option_column.add_link_2_show(self.option_cooling_column, on_index=1)
                self.option_cooling_column.add_aim_option_2_be_set_for_check(self.aim_optimize)
                self.option_cooling_column.add_aim_option_2_be_set_for_check((self.option_method_size_depth, 2))
                self.option_cooling_column.add_aim_option_2_be_set_for_check((self.option_temperature_profile_hourly, 1))

                self.option_column.add_link_2_show(self.option_single_column, on_index=0)
                self.option_single_column.add_aim_option_2_be_set_for_check(self.aim_optimize)
                self.option_single_column.add_aim_option_2_be_set_for_check((self.option_method_size_depth, 2))
                self.option_single_column.add_aim_option_2_be_set_for_check((self.option_temperature_profile_hourly, 1))

                self.option_method_size_depth.add_link_2_show(self.button_load_csv, on_index=0)
                self.option_method_size_depth.add_link_2_show(self.button_load_csv, on_index=1)
                self.aim_temp_profile.add_link_2_show(self.button_load_csv)
                self.option_temperature_profile_hourly.add_link_2_show(self.button_load_csv, on_index=0)
                self.aim_req_depth.add_link_2_show(self.button_load_csv)
                # self.aim_size_length.add_link_2_show(self.button_load_csv)

                # add change events
                self.option_seperator_csv.change_event(self.fun_update_combo_box_data_file)
                self.option_decimal_csv.change_event(self.fun_update_combo_box_data_file)
                self.option_filename.change_event(self.fun_update_combo_box_data_file)

                self.button_load_csv.change_event(self.fun_display_data)

            def create_category_th_demand():
                self.category_th_demand = Category(page=self.page_thermal, label=self.translations.category_th_demand)
                self.category_th_demand.activate_grid_layout(5)

                self.hint_none_1 = Hint(category=self.category_th_demand, hint=["  "] * 10)
                self.hint_peak_heating = Hint(category=self.category_th_demand, hint=self.translations.hint_peak_heating)
                self.hint_peak_cooling = Hint(category=self.category_th_demand, hint=self.translations.hint_peak_cooling)
                self.hint_load_heating = Hint(category=self.category_th_demand, hint=self.translations.hint_load_heating)
                self.hint_load_cooling = Hint(category=self.category_th_demand, hint=self.translations.hint_load_cooling)

                self.hint_none_2 = Hint(category=self.category_th_demand, hint=["  "] * 10)
                self.hint_peak_heating_unit = Hint(category=self.category_th_demand, hint=["[kW]"] * 10)
                self.hint_peak_cooling_unit = Hint(category=self.category_th_demand, hint=["[kW]"] * 10)
                self.hint_load_heating_unit = Hint(category=self.category_th_demand, hint=["[kWh]"] * 10)
                self.hint_load_cooling_unit = Hint(category=self.category_th_demand, hint=["[kWh]"] * 10)

                self.hint_jan = Hint(category=self.category_th_demand, hint=self.translations.hint_jan)
                self.option_hp_jan = FloatBox(
                    category=self.category_th_demand, label=[], default_value=160, decimal_number=3, minimal_value=0, maximal_value=1000000, step=1
                )
                self.option_cp_jan = FloatBox(
                    category=self.category_th_demand, label=[], default_value=0, decimal_number=3, minimal_value=0, maximal_value=1000000, step=1
                )
                self.option_hl_jan = FloatBox(
                    category=self.category_th_demand,
                    label=[],
                    default_value=46500,
                    decimal_number=0,
                    minimal_value=0,
                    maximal_value=1_000_000_000,
                    step=1,
                )
                self.option_cl_jan = FloatBox(
                    category=self.category_th_demand,
                    label=[],
                    default_value=4000,
                    decimal_number=0,
                    minimal_value=0,
                    maximal_value=1_000_000_000,
                    step=1,
                )
                self.hint_feb = Hint(category=self.category_th_demand, hint=self.translations.hint_feb)
                self.option_hp_feb = FloatBox(
                    category=self.category_th_demand, label=[], default_value=142, decimal_number=3, minimal_value=0, maximal_value=1000000, step=1
                )
                self.option_cp_feb = FloatBox(
                    category=self.category_th_demand, label=[], default_value=0, decimal_number=3, minimal_value=0, maximal_value=1000000, step=1
                )
                self.option_hl_feb = FloatBox(
                    category=self.category_th_demand,
                    label=[],
                    default_value=44400,
                    decimal_number=0,
                    minimal_value=0,
                    maximal_value=1_000_000_000,
                    step=1,
                )
                self.option_cl_feb = FloatBox(
                    category=self.category_th_demand,
                    label=[],
                    default_value=8000,
                    decimal_number=0,
                    minimal_value=0,
                    maximal_value=1_000_000_000,
                    step=1,
                )
                self.hint_mar = Hint(category=self.category_th_demand, hint=self.translations.hint_mar)
                self.option_hp_mar = FloatBox(
                    category=self.category_th_demand, label=[], default_value=102, decimal_number=3, minimal_value=0, maximal_value=1000000, step=1
                )
                self.option_cp_mar = FloatBox(
                    category=self.category_th_demand, label=[], default_value=34, decimal_number=3, minimal_value=0, maximal_value=1000000, step=1
                )
                self.option_hl_mar = FloatBox(
                    category=self.category_th_demand,
                    label=[],
                    default_value=37500,
                    decimal_number=0,
                    minimal_value=0,
                    maximal_value=1_000_000_000,
                    step=1,
                )
                self.option_cl_mar = FloatBox(
                    category=self.category_th_demand,
                    label=[],
                    default_value=8000,
                    decimal_number=0,
                    minimal_value=0,
                    maximal_value=1_000_000_000,
                    step=1,
                )
                self.hint_apr = Hint(category=self.category_th_demand, hint=self.translations.hint_apr)
                self.option_hp_apr = FloatBox(
                    category=self.category_th_demand, label=[], default_value=55, decimal_number=3, minimal_value=0, maximal_value=1000000, step=1
                )
                self.option_cp_apr = FloatBox(
                    category=self.category_th_demand, label=[], default_value=69, decimal_number=3, minimal_value=0, maximal_value=1000000, step=1
                )
                self.option_hl_apr = FloatBox(
                    category=self.category_th_demand,
                    label=[],
                    default_value=29700,
                    decimal_number=0,
                    minimal_value=0,
                    maximal_value=1_000_000_000,
                    step=1,
                )
                self.option_cl_apr = FloatBox(
                    category=self.category_th_demand,
                    label=[],
                    default_value=8000,
                    decimal_number=0,
                    minimal_value=0,
                    maximal_value=1_000_000_000,
                    step=1,
                )
                self.hint_may = Hint(category=self.category_th_demand, hint=self.translations.hint_may)
                self.option_hp_may = FloatBox(
                    category=self.category_th_demand, label=[], default_value=0, decimal_number=3, minimal_value=0, maximal_value=1000000, step=1
                )
                self.option_cp_may = FloatBox(
                    category=self.category_th_demand, label=[], default_value=133, decimal_number=3, minimal_value=0, maximal_value=1000000, step=1
                )
                self.option_hl_may = FloatBox(
                    category=self.category_th_demand,
                    label=[],
                    default_value=19200,
                    decimal_number=0,
                    minimal_value=0,
                    maximal_value=1_000_000_000,
                    step=1,
                )
                self.option_cl_may = FloatBox(
                    category=self.category_th_demand,
                    label=[],
                    default_value=12000,
                    decimal_number=0,
                    minimal_value=0,
                    maximal_value=1_000_000_000,
                    step=1,
                )
                self.hint_jun = Hint(category=self.category_th_demand, hint=self.translations.hint_jun)
                self.option_hp_jun = FloatBox(
                    category=self.category_th_demand, label=[], default_value=0, decimal_number=3, minimal_value=0, maximal_value=1000000, step=1
                )
                self.option_cp_jun = FloatBox(
                    category=self.category_th_demand, label=[], default_value=187, decimal_number=3, minimal_value=0, maximal_value=1000000, step=1
                )
                self.option_hl_jun = FloatBox(
                    category=self.category_th_demand, label=[], default_value=0, decimal_number=0, minimal_value=0, maximal_value=1_000_000_000, step=1
                )
                self.option_cl_jun = FloatBox(
                    category=self.category_th_demand,
                    label=[],
                    default_value=16000,
                    decimal_number=0,
                    minimal_value=0,
                    maximal_value=1_000_000_000,
                    step=1,
                )
                self.hint_jul = Hint(category=self.category_th_demand, hint=self.translations.hint_jul)
                self.option_hp_jul = FloatBox(
                    category=self.category_th_demand, label=[], default_value=0, decimal_number=3, minimal_value=0, maximal_value=1000000, step=1
                )
                self.option_cp_jul = FloatBox(
                    category=self.category_th_demand, label=[], default_value=213, decimal_number=3, minimal_value=0, maximal_value=1000000, step=1
                )
                self.option_hl_jul = FloatBox(
                    category=self.category_th_demand, label=[], default_value=0, decimal_number=0, minimal_value=0, maximal_value=1_000_000_000, step=1
                )
                self.option_cl_jul = FloatBox(
                    category=self.category_th_demand,
                    label=[],
                    default_value=32000,
                    decimal_number=0,
                    minimal_value=0,
                    maximal_value=1_000_000_000,
                    step=1,
                )
                self.hint_aug = Hint(category=self.category_th_demand, hint=self.translations.hint_aug)
                self.option_hp_aug = FloatBox(
                    category=self.category_th_demand, label=[], default_value=0, decimal_number=3, minimal_value=0, maximal_value=1000000, step=1
                )
                self.option_cp_aug = FloatBox(
                    category=self.category_th_demand, label=[], default_value=240, decimal_number=3, minimal_value=0, maximal_value=1000000, step=1
                )
                self.option_hl_aug = FloatBox(
                    category=self.category_th_demand, label=[], default_value=0, decimal_number=0, minimal_value=0, maximal_value=1_000_000_000, step=1
                )
                self.option_cl_aug = FloatBox(
                    category=self.category_th_demand,
                    label=[],
                    default_value=32000,
                    decimal_number=0,
                    minimal_value=0,
                    maximal_value=1_000_000_000,
                    step=1,
                )
                self.hint_sep = Hint(category=self.category_th_demand, hint=self.translations.hint_sep)
                self.option_hp_sep = FloatBox(
                    category=self.category_th_demand, label=[], default_value=40.4, decimal_number=3, minimal_value=0, maximal_value=1000000, step=1
                )
                self.option_cp_sep = FloatBox(
                    category=self.category_th_demand, label=[], default_value=160, decimal_number=3, minimal_value=0, maximal_value=1000000, step=1
                )
                self.option_hl_sep = FloatBox(
                    category=self.category_th_demand,
                    label=[],
                    default_value=18300,
                    decimal_number=0,
                    minimal_value=0,
                    maximal_value=1_000_000_000,
                    step=1,
                )
                self.option_cl_sep = FloatBox(
                    category=self.category_th_demand,
                    label=[],
                    default_value=16000,
                    decimal_number=0,
                    minimal_value=0,
                    maximal_value=1_000_000_000,
                    step=1,
                )
                self.hint_oct = Hint(category=self.category_th_demand, hint=self.translations.hint_oct)
                self.option_hp_oct = FloatBox(
                    category=self.category_th_demand, label=[], default_value=85, decimal_number=3, minimal_value=0, maximal_value=1000000, step=1
                )
                self.option_cp_oct = FloatBox(
                    category=self.category_th_demand, label=[], default_value=37, decimal_number=3, minimal_value=0, maximal_value=1000000, step=1
                )
                self.option_hl_oct = FloatBox(
                    category=self.category_th_demand,
                    label=[],
                    default_value=26100,
                    decimal_number=0,
                    minimal_value=0,
                    maximal_value=1_000_000_000,
                    step=1,
                )
                self.option_cl_oct = FloatBox(
                    category=self.category_th_demand,
                    label=[],
                    default_value=12000,
                    decimal_number=0,
                    minimal_value=0,
                    maximal_value=1_000_000_000,
                    step=1,
                )
                self.hint_nov = Hint(category=self.category_th_demand, hint=self.translations.hint_nov)
                self.option_hp_nov = FloatBox(
                    category=self.category_th_demand, label=[], default_value=119, decimal_number=3, minimal_value=0, maximal_value=1000000, step=1
                )
                self.option_cp_nov = FloatBox(
                    category=self.category_th_demand, label=[], default_value=0, decimal_number=3, minimal_value=0, maximal_value=1000000, step=1
                )
                self.option_hl_nov = FloatBox(
                    category=self.category_th_demand,
                    label=[],
                    default_value=35100,
                    decimal_number=0,
                    minimal_value=0,
                    maximal_value=1_000_000_000,
                    step=1,
                )
                self.option_cl_nov = FloatBox(
                    category=self.category_th_demand,
                    label=[],
                    default_value=8000,
                    decimal_number=0,
                    minimal_value=0,
                    maximal_value=1_000_000_000,
                    step=1,
                )
                self.hint_dec = Hint(category=self.category_th_demand, hint=self.translations.hint_dec)
                self.option_hp_dec = FloatBox(
                    category=self.category_th_demand, label=[], default_value=136, decimal_number=3, minimal_value=0, maximal_value=1000000, step=1
                )
                self.option_cp_dec = FloatBox(
                    category=self.category_th_demand, label=[], default_value=0, decimal_number=3, minimal_value=0, maximal_value=1000000, step=1
                )
                self.option_hl_dec = FloatBox(
                    category=self.category_th_demand,
                    label=[],
                    default_value=43200,
                    decimal_number=0,
                    minimal_value=0,
                    maximal_value=1_000_000_000,
                    step=1,
                )
                self.option_cl_dec = FloatBox(
                    category=self.category_th_demand,
                    label=[],
                    default_value=4000,
                    decimal_number=0,
                    minimal_value=0,
                    maximal_value=1_000_000_000,
                    step=1,
                )

                # add dependencies
                self.option_method_size_depth.add_link_2_show(self.category_th_demand, on_index=0)
                self.option_method_size_depth.add_link_2_show(self.category_th_demand, on_index=1)
                self.option_temperature_profile_hourly.add_link_2_show(self.category_th_demand, on_index=0)

                self.aim_temp_profile.add_link_2_show(self.category_th_demand)
                self.aim_req_depth.add_link_2_show(self.category_th_demand)
                # self.aim_size_length.add_link_2_show(self.category_th_demand)

            def create_category_building_demand():
                self.category_demand_building_or_geo =\
                    Category(page=self.page_thermal, label=self.translations.category_demand_building_or_geo)
                self.geo_load = ButtonBox(label=self.translations.geo_load, default_index=0,
                                          entries=[" goethermal ", " building "],
                                          category=self.category_demand_building_or_geo)
                self.SCOP = FloatBox(
                    category=self.category_demand_building_or_geo,
                    label=self.translations.SCOP,
                    default_value=4,
                    decimal_number=2,
                    minimal_value=1,
                    maximal_value=50,
                    step=0.1,
                )
                self.SEER = FloatBox(
                    category=self.category_demand_building_or_geo,
                    label=self.translations.SEER,
                    default_value=3,
                    decimal_number=2,
                    minimal_value=1,
                    maximal_value=50,
                    step=0.1,
                )

                # add dependencies
                self.aim_optimize.add_link_2_show(self.SCOP)
                self.aim_optimize.add_link_2_show(self.SEER)
                self.geo_load.add_link_2_show(self.SCOP, 1)
                self.geo_load.add_link_2_show(self.SEER, 1)
                self.aim_req_depth.add_link_2_show(self.geo_load)
                self.aim_temp_profile.add_link_2_show(self.geo_load)

            # create categories
            create_category_select_datafile()
            create_category_building_demand()
            create_category_th_demand()

        def create_page_results():
            # create page
            self.page_result = Page(self.translations.page_result, icon=":/icons/icons/Result.svg")

            def create_category_no_result():
                self.cat_no_result = Category(page=self.page_result, label=self.translations.cat_no_result)
                self.text_no_result = Hint(self.translations.text_no_result, category=self.cat_no_result, warning=True)

            def create_category_numerical_results():
                self.numerical_results = Category(page=self.page_result, label=self.translations.numerical_results)

                self.result_text_depth = ResultText(self.translations.result_text_depth, category=self.numerical_results, prefix="Depth: ", suffix="m")
                self.result_text_depth.text_to_be_shown("Borefield", "H")
                self.result_text_depth.function_to_convert_to_text(lambda x: round(x, 2))

                self.result_Rb_calculated = ResultText(self.translations.result_Rb_calculated, category=self.numerical_results,
                                                       prefix="Equivalent borehole thermal resistance: ", suffix="Wm/K")
                self.result_Rb_calculated.text_to_be_shown("Borefield", "_Rb")
                self.result_Rb_calculated.function_to_convert_to_text(lambda x: round(x, 4))

                self.result_Reynolds = ResultText(self.translations.result_Reynolds,
                                                       category=self.numerical_results,
                                                       prefix="Reynolds number: ", suffix="")
                self.result_Reynolds.text_to_be_shown("Borefield", "Re")
                self.result_Reynolds.function_to_convert_to_text(lambda x: round(x, 0))

                self.results_ground_temperature = ResultText(self.translations.results_ground_temperature, category=self.numerical_results,
                                                             prefix="Average ground temperature: ", suffix=" deg C")
                self.results_ground_temperature.text_to_be_shown("Borefield", "_Tg")
                self.results_ground_temperature.function_to_convert_to_text(lambda x: round(x, 2))

                self.results_heating_load = ResultText(self.translations.results_heating_load, category=self.numerical_results,
                                                       prefix="Heating load on the borefield: ", suffix=" kWh")
                self.results_heating_peak_geo = ResultText(self.translations.results_heating_peak_geo,
                                                       category=self.numerical_results,
                                                       prefix="with a peak of: ", suffix=" kW")
                self.results_heating_peak_geo.text_to_be_shown("Borefield", "hourly_heating_load_building")
                self.results_heating_peak_geo.function_to_convert_to_text(lambda x: round(max(x), 2))
                self.results_heating_load.text_to_be_shown("Borefield", "hourly_heating_load_building")
                self.results_heating_load.function_to_convert_to_text(lambda x: round(sum(x), 0))
                self.results_heating_load_percentage = ResultText(self.translations.results_heating_load_percentage, category=self.numerical_results,
                                                                  prefix="This is ", suffix="% of the heating load")
                self.results_heating_load_percentage.text_to_be_shown("Borefield", "_percentage_heating")
                self.results_heating_load_percentage.function_to_convert_to_text(lambda x: round(x, 2))
                self.results_heating_ext = ResultText(self.translations.results_heating_ext, category=self.numerical_results,
                                                      prefix="heating load external: ", suffix=" kWh")
                self.results_heating_ext.text_to_be_shown("Borefield", "hourly_heating_load_external")
                self.results_heating_ext.function_to_convert_to_text(lambda x: round(sum(x), 0))
                self.results_heating_peak = ResultText(self.translations.results_heating_peak, category=self.numerical_results,
                                                       prefix="with a peak of: ", suffix=" kW")
                self.results_heating_peak.text_to_be_shown("Borefield", "peak_heating_external")
                self.results_heating_peak.function_to_convert_to_text(lambda x: round(max(x), 2))

                self.results_cooling_load = ResultText(self.translations.results_cooling_load, category=self.numerical_results,
                                                       prefix="Cooling load on the borefield: ", suffix=" kWh")
                self.results_cooling_peak_geo = ResultText(self.translations.results_cooling_peak_geo,
                                                       category=self.numerical_results,
                                                       prefix="with a peak of: ", suffix=" kW")
                self.results_cooling_peak_geo.text_to_be_shown("Borefield", "hourly_cooling_load_building")
                self.results_cooling_peak_geo.function_to_convert_to_text(lambda x: round(max(x), 2))
                self.results_cooling_load.text_to_be_shown("Borefield", "hourly_cooling_load_building")
                self.results_cooling_load.function_to_convert_to_text(lambda x: round(sum(x), 0))
                self.results_cooling_load_percentage = ResultText(self.translations.results_cooling_load_percentage, category=self.numerical_results,
                                                                  prefix="This is ", suffix="% of the cooling load")
                self.results_cooling_load_percentage.text_to_be_shown("Borefield", "_percentage_cooling")
                self.results_cooling_load_percentage.function_to_convert_to_text(lambda x: round(x, 2))
                self.results_cooling_ext = ResultText(self.translations.results_cooling_ext, category=self.numerical_results,
                                                      prefix="cooling load external: ", suffix=" kWh")
                self.results_cooling_ext.text_to_be_shown("Borefield", "hourly_cooling_load_external")
                self.results_cooling_ext.function_to_convert_to_text(lambda x: round(sum(x), 0))
                self.results_cooling_peak = ResultText(self.translations.results_cooling_peak, category=self.numerical_results,
                                                       prefix="with a peak of: ", suffix=" kW")
                self.results_cooling_peak.text_to_be_shown("Borefield", "peak_cooling_external")
                self.results_cooling_peak.function_to_convert_to_text(lambda x: round(max(x), 2))

                self.max_temp = ResultText(self.translations.max_temp, category=self.numerical_results,
                                           prefix="The maximum average fluid temperature is ", suffix=" deg C")
                self.max_temp.text_to_be_shown("Borefield", "results_peak_cooling")
                self.max_temp.function_to_convert_to_text(lambda x: round(max(x), 2))
                self.min_temp = ResultText(self.translations.min_temp, category=self.numerical_results,
                                           prefix="The minimum average fluid temperature is ", suffix=" deg C")
                self.min_temp.text_to_be_shown("Borefield", "results_peak_heating")
                self.min_temp.function_to_convert_to_text(lambda x: round(min(x), 2))

                # add dependency
                self.option_method_temp_gradient.add_link_2_show(self.results_ground_temperature, on_index=1)
                self.option_method_rb_calc.add_link_2_show(self.result_Rb_calculated, on_index=1)
                self.option_method_rb_calc.add_link_2_show(self.result_Reynolds, on_index=1)
                self.aim_req_depth.add_link_2_show(self.result_text_depth)

                self.aim_optimize.add_link_2_show(self.results_heating_ext)
                self.aim_optimize.add_link_2_show(self.results_heating_peak_geo)
                self.aim_optimize.add_link_2_show(self.results_heating_load_percentage)
                self.aim_optimize.add_link_2_show(self.results_heating_load)
                self.aim_optimize.add_link_2_show(self.results_heating_peak)
                self.aim_optimize.add_link_2_show(self.results_cooling_ext)
                self.aim_optimize.add_link_2_show(self.results_cooling_load_percentage)
                self.aim_optimize.add_link_2_show(self.results_cooling_load)
                self.aim_optimize.add_link_2_show(self.results_cooling_peak)
                self.aim_optimize.add_link_2_show(self.results_cooling_peak_geo)

                self.aim_temp_profile.add_link_2_show(self.max_temp)
                self.aim_temp_profile.add_link_2_show(self.min_temp)

            def create_figure_temperature_profile():
                self.figure_temperature_profile = ResultFigure(label=self.translations.figure_temperature_profile,
                                                               page=self.page_result)

                self.figure_temperature_profile.fig_to_be_shown(class_name="Borefield",
                                                                function_name="print_temperature_profile")

                self.legend_figure_temperature_profile = FigureOption(category=self.figure_temperature_profile,
                                                                      label=self.translations.legend_figure_temperature_profile,
                                                                      param="legend",
                                                                      default=0,
                                                                      entries=["No", "Yes"],
                                                                      entries_values=[False, True])

                self.hourly_figure_temperature_profile = FigureOption(category=self.figure_temperature_profile,
                                                                      label=self.translations.hourly_figure_temperature_profile,
                                                                      param="plot_hourly",
                                                                      default=0,
                                                                      entries=["No", "Yes"],
                                                                      entries_values=[False, True])

                # add dependencies
                self.option_temperature_profile_hourly.add_link_2_show(self.hourly_figure_temperature_profile, on_index=1)
                self.aim_optimize.add_link_2_show(self.hourly_figure_temperature_profile)
                self.option_method_size_depth.add_link_2_show(self.hourly_figure_temperature_profile, on_index=2)

            def create_figure_load_duration():
                self.figure_load_duration = ResultFigure(label=self.translations.figure_load_duration,
                                                         page=self.page_result)

                self.figure_load_duration.fig_to_be_shown(class_name="Borefield",
                                                          function_name="plot_load_duration")

                self.legend_figure_load_duration = FigureOption(category=self.figure_load_duration,
                                                                label=self.translations.legend_figure_load_duration,
                                                                param="legend",
                                                                default=0,
                                                                entries=["No", "Yes"],
                                                                entries_values=[False, True])

                # add dependencies
                self.option_method_size_depth.add_link_2_show(self.figure_load_duration, on_index=2)
                self.option_temperature_profile_hourly.add_link_2_show(self.figure_load_duration, on_index=1)
                self.aim_optimize.add_link_2_show(self.figure_load_duration)

            # create categories
            create_category_no_result()
            create_category_numerical_results()
            create_figure_temperature_profile()
            create_figure_load_duration()

        def create_page_settings():
            # create page
            self.page_settings = Page(self.translations.page_settings, ":/icons/icons/Settings.svg")

            self.category_language = Category(page=self.page_settings, label=self.translations.category_language)

            self.option_language = ListBox(category=self.category_language, label=self.translations.option_language, default_index=0, entries=[])

            self.category_save_scenario = Category(page=self.page_settings, label=self.translations.category_save_scenario)

            self.option_n_threads = IntBox(label=self.translations.option_n_threads, default_value=1, category=self.category_save_scenario, minimal_value=1,
                                           maximal_value=1)
            self.option_toggle_buttons = ButtonBox(label=self.translations.option_toggle_buttons, default_index=1, entries=[" no ", " yes "],
                                                   category=self.category_save_scenario)
            self.option_toggle_buttons.change_event(self.change_toggle_button)
            self.option_auto_saving = ButtonBox(label=self.translations.option_auto_saving, default_index=0,
                                                entries=[" no ", " yes "], category=self.category_save_scenario)
            self.hint_saving = Hint(
                category=self.category_save_scenario,
                hint=self.translations.hint_saving,
            )

        #################################################################################################################
        #                                                                                                               #
        # CREATE PAGES                                                                                                  #
        #                                                                                                               #
        #################################################################################################################

        create_page_aim()
        create_page_options()
        create_page_borehole()
        create_page_borehole_resistance()
        create_page_thermal_demands()
        create_page_results()
        create_page_settings()

        # general settings
        self.list_of_aims: List[Tuple[Aim, str]] = [(getattr(self, name), name) for name in self.__dict__ if isinstance(getattr(self, name), Aim)]
        self.list_of_options: List[Tuple[Option, str]] = [(getattr(self, name), name) for name in self.__dict__ if isinstance(getattr(self, name), Option)]
        self.list_of_pages: List[Page] = [getattr(self, name) for name in self.__dict__ if isinstance(getattr(self, name), Page)]

        self.list_of_result_texts: List[Tuple[ResultText, str]] = [(getattr(self, name), name) for name in self.__dict__ if isinstance(getattr(self, name), ResultText)]
        self.list_of_result_figures: List[Tuple[ResultFigure, str]] = [(getattr(self, name), name) for name in self.__dict__ if isinstance(getattr(self, name), ResultFigure)]

        self.list_of_options_with_dependent_results: List[Tuple[Option, str]] = [(getattr(self, name), name) for name in self.__dict__ if isinstance(getattr(self, name), Option) if
                                                                                 getattr(self, name).linked_options]

    def change_toggle_button(self) -> None:
        """
        This function changes the behaviour of both the ButtonBox and aim selection
        from either toggle behaviour to not-change behaviour.

        Returns
        -------
        None
        """
        if self.option_toggle_buttons.get_value() == 0:
            ButtonBox.TOGGLE = False
            Page.TOGGLE = False
            return
        ButtonBox.TOGGLE = True
        Page.TOGGLE = True

    def check_distance_between_pipes(self) -> None:
        """
        This function calculates and sets the minimal and maximal distance between the U pipes
        and the center of the borehole.

        Returns
        -------
        None
        """
        if self.option_pipe_distance.is_hidden():
            return
        n_u: int = self.option_pipe_number.get_value()  # get number of U pipes
        if n_u == 0:
            return
        r_borehole: float = self.option_pipe_borehole_radius.get_value()  # get borehole radius
        r_outer_pipe: float = self.option_pipe_outer_radius.get_value()  # get outer pipe radius
        distance_max: float = r_borehole - r_outer_pipe  # calculate maximal distance between pipe and center
        alpha: float = pi / n_u  # determine equal angle between pipes
        # determine minimal distance between pipe and center if number of pipes is bigger than one else set to half
        # borehole radius
        distance_min: float = r_outer_pipe / sin(alpha / 2) + 0.001  # add 1mm for safety
        # set minimal and maximal value for pipe distance
        self.option_pipe_distance.widget.blockSignals(True)
        self.option_pipe_distance.widget.setMinimum(distance_min)
        self.option_pipe_distance.widget.setMaximum(distance_max)
        self.option_pipe_distance.widget.blockSignals(False)

    def update_borehole(self) -> None:
        """
        This function plots the position of the pipe in the borehole.
        This figure can be either left or right of the options in the category

        Returns
        -------
        None
        """
        frame = self.category_pipe_data.graphic_left if self.category_pipe_data.graphic_left is not None else \
            self.category_pipe_data.graphic_right
        if isinstance(frame, QtW.QGraphicsView):
            # import all that is needed
            # get variables from gui
            number_of_pipes = self.option_pipe_number.get_value()
            r_out = self.option_pipe_outer_radius.get_value() * 10
            r_in = self.option_pipe_inner_radius.get_value() * 10
            r_bore = max(self.option_pipe_borehole_radius.get_value() * 10, 0.001)
            dis = self.option_pipe_distance.get_value() * 10
            # calculate scale from graphic view size
            max_l = min(frame.width(), frame.height())
            scale = max_l / r_bore / 1.25  # leave 25 % space
            # set colors
            dark_color = array(DARK.replace('rgb(', '').replace(')', '').split(','), dtype=int64)
            white_color = array(WHITE.replace('rgb(', '').replace(')', '').split(','), dtype=int64)
            light_color = array(LIGHT.replace('rgb(', '').replace(')', '').split(','), dtype=int64)
            grey_color = array(GREY.replace('rgb(', '').replace(')', '').split(','), dtype=int64)
            blue_color = QtG.QColor(dark_color[0], dark_color[1], dark_color[2])
            blue_light = QtG.QColor(light_color[0], light_color[1], light_color[2])
            white_color = QtG.QColor(white_color[0], white_color[1], white_color[2])
            grey = QtG.QColor(grey_color[0], grey_color[1], grey_color[2])
            brown = QtG.QColor(145, 124, 111)
            # create graphic scene if not exits otherwise get scene and delete items
            if frame.scene() is None:
                scene = QtW.QGraphicsScene()  # parent=self.central_widget)
                frame.setScene(scene)
                frame.setBackgroundBrush(brown)
            else:
                scene = frame.scene()
                scene.clear()
            # create borehole circle in grey wih no border
            circle = QtW.QGraphicsEllipseItem(-r_bore * scale / 2, -r_bore * scale / 2, r_bore * scale, r_bore * scale)
            circle.setPen(QtG.QPen(grey, 0))
            circle.setBrush(grey)
            scene.addItem(circle)
            # calculate pipe position and draw circle (white for outer pipe and blue for inner pipe)
            dt: float = pi / float(number_of_pipes)
            for i in range(number_of_pipes):
                pos_1 = dis * cos(2.0 * i * dt + pi) / 2
                pos_2 = dis * sin(2.0 * i * dt + pi) / 2
                circle = QtW.QGraphicsEllipseItem((pos_1 - r_out / 2) * scale, (pos_2 - r_out / 2) * scale, r_out * scale, r_out * scale)
                circle.setPen(white_color)
                circle.setBrush(white_color)
                scene.addItem(circle)
                circle = QtW.QGraphicsEllipseItem((pos_1 - r_in / 2) * scale, (pos_2 - r_in / 2) * scale, r_in * scale, r_in * scale)
                circle.setPen(blue_color)
                circle.setBrush(blue_color)
                scene.addItem(circle)
                pos_1 = dis * cos(2.0 * i * dt + pi + dt) / 2
                pos_2 = dis * sin(2.0 * i * dt + pi + dt) / 2
                circle = QtW.QGraphicsEllipseItem((pos_1 - r_out / 2) * scale, (pos_2 - r_out / 2) * scale, r_out * scale, r_out * scale)
                circle.setPen(white_color)
                circle.setBrush(white_color)
                scene.addItem(circle)
                circle = QtW.QGraphicsEllipseItem((pos_1 - r_in / 2) * scale, (pos_2 - r_in / 2) * scale, r_in * scale, r_in * scale)
                circle.setPen(blue_light)
                circle.setBrush(blue_light)
                scene.addItem(circle)

    def fun_update_combo_box_data_file(self, filename: str) -> None:
        """
        This function updates the combo box of the file selector when a new file is selected.

        Parameters
        ----------
        filename : str
            Location of the file

        Returns
        -------
        None
        """
        if not isinstance(filename, str):
            return

        # get decimal and column seperator
        sep: str = ";" if self.option_seperator_csv.get_value() == 0 else ","
        dec: str = "." if self.option_decimal_csv.get_value() == 0 else ","
        if filename == "":
            ghe_logger.info(self.translations.NoFileSelected[self.option_language.get_value()])
            return
        # try to read CSV-File
        try:
            data: pd_DataFrame = pd_read_csv(filename, sep=sep, decimal=dec)
        except FileNotFoundError:
            ghe_logger.error(self.translations.NoFileSelected[self.option_language.get_value()])
            return
        except PermissionError:
            ghe_logger.error(self.translations.NoFileSelected[self.option_language.get_value()])
            return
        # get data column names to set them to comboBoxes
        columns = data.columns
        # clear comboBoxes and add column names
        self.option_heating_column.widget.clear()
        self.option_cooling_column.widget.clear()
        self.option_single_column.widget.clear()
        self.option_heating_column.widget.addItems(columns)
        self.option_cooling_column.widget.addItems(columns)
        self.option_single_column.widget.addItems(columns)
        # set column selection mode to 2 columns if more than one line exists
<<<<<<< HEAD
        self.option_column.set_value(0 if len(columns) > 0 else 1)
=======
        self.option_column.set_value(1 if len(columns) > 0 else 0)
        self.option_cooling_column.widget.setCurrentIndex(len(columns) - 1)
>>>>>>> 597ca6ee

    def fun_display_data(self) -> None:
        """
        This function loads the data and displays it (in a monthly format) in the GUI.

        Returns
        -------
        None
        """
        try:
            data_unit = self.option_unit_data.get_value()

            loaded_data = load_data_GUI(filename=self.option_filename.get_value(),
                                        thermal_demand=self.option_column.get_value(),
                                        heating_load_column=self.option_heating_column.widget.currentText(),
                                        cooling_load_column=self.option_cooling_column.widget.currentText(),
                                        combined=self.option_single_column.widget.currentText(),
                                        sep=";" if self.option_seperator_csv.get_value() == 0 else ",",
                                        dec="." if self.option_decimal_csv.get_value() == 0 else ",",
                                        fac=0.001 if data_unit == 0 else 1 if data_unit == 1 else 1000)

            peak_heating, peak_cooling, heating_load, cooling_load = loaded_data
            # set heating loads to double spinBoxes
            self.option_hl_jan.set_value(heating_load[0])
            self.option_hl_feb.set_value(heating_load[1])
            self.option_hl_mar.set_value(heating_load[2])
            self.option_hl_apr.set_value(heating_load[3])
            self.option_hl_may.set_value(heating_load[4])
            self.option_hl_jun.set_value(heating_load[5])
            self.option_hl_jul.set_value(heating_load[6])
            self.option_hl_aug.set_value(heating_load[7])
            self.option_hl_sep.set_value(heating_load[8])
            self.option_hl_oct.set_value(heating_load[9])
            self.option_hl_nov.set_value(heating_load[10])
            self.option_hl_dec.set_value(heating_load[11])
            # set cooling loads to double spinBoxes
            self.option_cl_jan.set_value(cooling_load[0])
            self.option_cl_feb.set_value(cooling_load[1])
            self.option_cl_mar.set_value(cooling_load[2])
            self.option_cl_apr.set_value(cooling_load[3])
            self.option_cl_may.set_value(cooling_load[4])
            self.option_cl_jun.set_value(cooling_load[5])
            self.option_cl_jul.set_value(cooling_load[6])
            self.option_cl_aug.set_value(cooling_load[7])
            self.option_cl_sep.set_value(cooling_load[8])
            self.option_cl_oct.set_value(cooling_load[9])
            self.option_cl_nov.set_value(cooling_load[10])
            self.option_cl_dec.set_value(cooling_load[11])
            # set peak heating load to double spinBoxes
            self.option_hp_jan.set_value(peak_heating[0])
            self.option_hp_feb.set_value(peak_heating[1])
            self.option_hp_mar.set_value(peak_heating[2])
            self.option_hp_apr.set_value(peak_heating[3])
            self.option_hp_may.set_value(peak_heating[4])
            self.option_hp_jun.set_value(peak_heating[5])
            self.option_hp_jul.set_value(peak_heating[6])
            self.option_hp_aug.set_value(peak_heating[7])
            self.option_hp_sep.set_value(peak_heating[8])
            self.option_hp_oct.set_value(peak_heating[9])
            self.option_hp_nov.set_value(peak_heating[10])
            self.option_hp_dec.set_value(peak_heating[11])
            # set peak cooling load to double spinBoxes
            self.option_cp_jan.set_value(peak_cooling[0])
            self.option_cp_feb.set_value(peak_cooling[1])
            self.option_cp_mar.set_value(peak_cooling[2])
            self.option_cp_apr.set_value(peak_cooling[3])
            self.option_cp_may.set_value(peak_cooling[4])
            self.option_cp_jun.set_value(peak_cooling[5])
            self.option_cp_jul.set_value(peak_cooling[6])
            self.option_cp_aug.set_value(peak_cooling[7])
            self.option_cp_sep.set_value(peak_cooling[8])
            self.option_cp_oct.set_value(peak_cooling[9])
            self.option_cp_nov.set_value(peak_cooling[10])
            self.option_cp_dec.set_value(peak_cooling[11])
        # raise error and display error massage in status bar
        except FileNotFoundError:
            ghe_logger.error(self.translations.NoFileSelected[self.option_language.get_value()])
        except IndexError:
            ghe_logger.error(self.translations.ValueError[self.option_language.get_value()])
        except KeyError:
            ghe_logger.error(self.translations.ColumnError[self.option_language.get_value()])

    def translate(self, index: int) -> None:
        """
        This function translates the GUI.

        Parameters
        ----------
        index : int
            Index of the language

        Returns
        -------
        None
        """
        Page.next_label = self.translations.label_next[index]
        Page.previous_label = self.translations.label_previous[index]
        for name in [j for j in self.translations.__slots__ if hasattr(self, j)]:
            getattr(self, name).translate(index)<|MERGE_RESOLUTION|>--- conflicted
+++ resolved
@@ -1377,12 +1377,8 @@
         self.option_cooling_column.widget.addItems(columns)
         self.option_single_column.widget.addItems(columns)
         # set column selection mode to 2 columns if more than one line exists
-<<<<<<< HEAD
-        self.option_column.set_value(0 if len(columns) > 0 else 1)
-=======
         self.option_column.set_value(1 if len(columns) > 0 else 0)
         self.option_cooling_column.widget.setCurrentIndex(len(columns) - 1)
->>>>>>> 597ca6ee
 
     def fun_display_data(self) -> None:
         """
