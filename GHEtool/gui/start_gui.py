<<<<<<< HEAD
from sys import argv

def run(path_list=None):
    from pathlib import Path
=======
def run(): # pragma: no cover
    import pathlib
>>>>>>> f1ced69a
    from configparser import ConfigParser
    from ctypes import windll as ctypes_windll
    from sys import exit as sys_exit

    from PySide6.QtWidgets import QApplication as QtWidgets_QApplication
    from PySide6.QtWidgets import QMainWindow as QtWidgets_QMainWindow

    from GHEtool import FOLDER
    from GHEtool.gui.gui_combine_window import MainWindow

    # init application
    app = QtWidgets_QApplication()
    # get current version
    path = Path(FOLDER).parent
    config = ConfigParser()
    config.read_file(open(path.joinpath('setup.cfg'), 'r'))
    version = config.get('metadata', 'version')
    # set version and id
    myAppID = f'GHEtool v{version}'  # arbitrary string
    ctypes_windll.shell32.SetCurrentProcessExplicitAppUserModelID(myAppID)
    app.setApplicationName('GHEtool')
    app.setApplicationVersion(f'v{version}')
    # init window
    window = QtWidgets_QMainWindow()
    # init gui window
    main_window = MainWindow(window, app)
    # load file if it is in path list
    if path_list is not None:
        main_window.filename = ([path for path in path_list if path.endswith('.GHEtool')][0], 0)
        main_window.fun_load_known_filename()

    # show window
    try:
        import pyi_splash
        pyi_splash.close()
    except ModuleNotFoundError:
        pass
    window.showMaximized()
    # close app
    sys_exit(app.exec())


<<<<<<< HEAD
if __name__ == "__main__":
    # pass system args like a file to read
    run(argv if len(argv) > 1 else None)
=======
if __name__ == "__main__": # pragma: no cover
    run()
>>>>>>> f1ced69a
<|MERGE_RESOLUTION|>--- conflicted
+++ resolved
@@ -1,12 +1,5 @@
-<<<<<<< HEAD
-from sys import argv
-
-def run(path_list=None):
-    from pathlib import Path
-=======
-def run(): # pragma: no cover
+def run():  # pragma: no cover
     import pathlib
->>>>>>> f1ced69a
     from configparser import ConfigParser
     from ctypes import windll as ctypes_windll
     from sys import exit as sys_exit
@@ -20,7 +13,7 @@
     # init application
     app = QtWidgets_QApplication()
     # get current version
-    path = Path(FOLDER).parent
+    path = pathlib.Path(FOLDER).parent
     config = ConfigParser()
     config.read_file(open(path.joinpath('setup.cfg'), 'r'))
     version = config.get('metadata', 'version')
@@ -32,11 +25,7 @@
     # init window
     window = QtWidgets_QMainWindow()
     # init gui window
-    main_window = MainWindow(window, app)
-    # load file if it is in path list
-    if path_list is not None:
-        main_window.filename = ([path for path in path_list if path.endswith('.GHEtool')][0], 0)
-        main_window.fun_load_known_filename()
+    MainWindow(window, app)
 
     # show window
     try:
@@ -49,11 +38,5 @@
     sys_exit(app.exec())
 
 
-<<<<<<< HEAD
-if __name__ == "__main__":
-    # pass system args like a file to read
-    run(argv if len(argv) > 1 else None)
-=======
-if __name__ == "__main__": # pragma: no cover
-    run()
->>>>>>> f1ced69a
+if __name__ == "__main__":  # pragma: no cover
+    run()