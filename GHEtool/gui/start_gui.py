"""
script to start the GUI
"""
import logging

import sys
from pathlib import Path
from platform import system
from sys import argv

os_system = system()
is_frozen = getattr(sys, 'frozen', False) and os_system == 'Windows'  # pragma: no cover


def run(path_list=None):  # pragma: no cover
    if is_frozen:
        import pyi_splash
        pyi_splash.update_text('Loading .')
    if os_system == 'Windows':
        from ctypes import windll as ctypes_windll
    from sys import exit as sys_exit

    if is_frozen:
        pyi_splash.update_text('Loading ..')

    from PySide6.QtWidgets import QApplication as QtWidgets_QApplication
    from PySide6.QtWidgets import QMainWindow as QtWidgets_QMainWindow
    from GHEtool import Borefield
    from GHEtool.gui.data_2_borefield_func import data_2_borefield
    from GHEtool.gui.gui_classes.translation_class import Translations
    from GHEtool.gui.gui_structure import GUI
    from ScenarioGUI import load_config
    load_config(Path(__file__).parent.joinpath("gui_config.ini"))
    from GHEtool.gui.gui_classes.gui_combine_window import MainWindow

<<<<<<< HEAD
    if is_frozen:
        pyi_splash.update_text('Loading ...')
=======
    from GHEtool import FOLDER, ghe_logger
    from GHEtool.gui.gui_combine_window import MainWindow
    from GHEtool.logger.ghe_logger import console_handler
>>>>>>> 53a53254

    # init application
    app = QtWidgets_QApplication()
    if os_system == 'Windows':
        from ScenarioGUI.global_settings import VERSION
        # set version and id
        myAppID = f'GHEtool v{VERSION}'  # arbitrary string
        ctypes_windll.shell32.SetCurrentProcessExplicitAppUserModelID(myAppID)
    # init window
    window = QtWidgets_QMainWindow()
    # init gui window
    main_window = MainWindow(window, app, GUI, Translations, result_creating_class=Borefield, data_2_results_function=data_2_borefield)
    if is_frozen:
        pyi_splash.update_text('Loading ...')
    # load file if it is in path list
    if path_list is not None:
        main_window.filename = ([path for path in path_list if path.endswith('.GHEtool')][0], 0)
        main_window.fun_load_known_filename()

    ghe_logger = logging.getLogger()
    ghe_logger.setLevel(logging.INFO)
    # show window
    if is_frozen:
        pyi_splash.close()
<<<<<<< HEAD

=======
    except ModuleNotFoundError:
        pass

    ghe_logger.info('GHEtool loaded!')
>>>>>>> 53a53254
    window.showMaximized()
    # close app
    sys_exit(app.exec())


if __name__ == "__main__":  # pragma: no cover
    # pass system args like a file to read
    run(argv if len(argv) > 1 else None)<|MERGE_RESOLUTION|>--- conflicted
+++ resolved
@@ -33,14 +33,8 @@
     load_config(Path(__file__).parent.joinpath("gui_config.ini"))
     from GHEtool.gui.gui_classes.gui_combine_window import MainWindow
 
-<<<<<<< HEAD
     if is_frozen:
         pyi_splash.update_text('Loading ...')
-=======
-    from GHEtool import FOLDER, ghe_logger
-    from GHEtool.gui.gui_combine_window import MainWindow
-    from GHEtool.logger.ghe_logger import console_handler
->>>>>>> 53a53254
 
     # init application
     app = QtWidgets_QApplication()
@@ -65,14 +59,8 @@
     # show window
     if is_frozen:
         pyi_splash.close()
-<<<<<<< HEAD
-
-=======
-    except ModuleNotFoundError:
-        pass
 
     ghe_logger.info('GHEtool loaded!')
->>>>>>> 53a53254
     window.showMaximized()
     # close app
     sys_exit(app.exec())
