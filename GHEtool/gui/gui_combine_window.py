from __future__ import annotations
from functools import partial as ft_partial
from pickle import load as pk_load
from json import dump, load, JSONDecodeError
from os import makedirs, remove
from os.path import dirname, exists, realpath
from os.path import split as os_split
from pathlib import Path, PurePath
from sys import path
from typing import List, Tuple, Optional, Union
from GHEtool import Borefield, FOLDER
from configparser import ConfigParser

import PySide6.QtCore as QtC
import PySide6.QtGui as QtG
import PySide6.QtWidgets as QtW
import pathlib

from .gui_base_class import UiGhetool
from .gui_calculation_thread import CalcProblem
from .gui_data_storage import DataStorage
from .gui_structure import FigureOption, GuiStructure, Option
from .gui_classes import check_aim_options, show_linked_options
from .translation_class import Translations


currentdir = dirname(realpath(__file__))
parentdir = dirname(currentdir)
path.append(parentdir)

BACKUP_FILENAME: str = 'backup.GHEtoolBackUp'

# get current version
path = pathlib.Path(FOLDER).parent
config = ConfigParser()
config.read_file(open(path.joinpath('setup.cfg'), 'r'))
VERSION = config.get('metadata', 'version')


# main GUI class
class MainWindow(QtW.QMainWindow, UiGhetool):
    """
    This class contains the general functionalities of the GUI (e.g. the handling of creating new scenarios,
    saving documents etc.)
    """
    filenameDefault: tuple = ("", "")

    def __init__(self, dialog: QtW.QWidget, app: QtW.QApplication) -> MainWindow:
        """

        Parameters
        ----------
        dialog : QtW.QWidget
            Q widget as main window where everything is happening
        app : QtW.QApplication
            The widget for the application itself

        Returns
        -------
        MainWindow
        """
        # parameter to show the end of the init function
        self.started = False
        # init windows of parent class
        super(MainWindow, self).__init__()
        super().setup_ui(dialog)
        # pyside6-rcc icons.qrc -o icons_rc.py

        self.gui_structure = GuiStructure(self.central_widget, self.status_bar)
        for page in self.gui_structure.list_of_pages:
            page.create_page(self.central_widget, self.stackedWidget, self.verticalLayout_menu)

        self.verticalSpacer = QtW.QSpacerItem(20, 40, QtW.QSizePolicy.Minimum, QtW.QSizePolicy.Expanding)
        self.verticalLayout_menu.addItem(self.verticalSpacer)

        # self.add_aims(list_button)
        # set app and dialog
        self.app: QtW.QApplication = app
        self.Dia = dialog
        # init pop up dialog
        self.dialog: Optional[QtW.QInputDialog] = None
        # init variables of class
        # allow checking of changes
        self.checking: bool = False
        # create backup path in home documents directory
        self.default_path: PurePath = PurePath(Path.home(), 'Documents/GHEtool')
        self.backup_file: PurePath = PurePath(self.default_path, BACKUP_FILENAME)
        # check if backup folder exits and otherwise create it
        makedirs(dirname(self.backup_file), exist_ok=True)
        makedirs(dirname(self.default_path), exist_ok=True)
        self.translations: Translations = Translations()  # init translation class
        for idx, (name, icon, short_cut) in enumerate(zip(self.translations.languages, self.translations.icon, self.translations.short_cut)):
            self._create_action_language(idx, name, icon, short_cut)
        # add languages to combo box
        self.gui_structure.option_language.widget.addItems(self.translations.languages)
        self.fileImport = None  # init import file
        self.filename: tuple = MainWindow.filenameDefault  # filename of stored inputs
        self.list_widget_scenario.clear()  # reset list widget with stored scenarios
        self.changedFile: bool = False  # set change file variable to false
        self.ax: list = []  # axes of figure
        self.axBorehole = None
        self.NumberOfScenarios: int = 1  # number of scenarios
        self.finished: int = 1  # number of finished scenarios
        self.threads: List[CalcProblem] = []  # list of calculation threads
        self.list_ds: List[DataStorage] = []  # list of data storages
        self.sizeB = QtC.QSize(48, 48)  # size of big logo on push button
        self.sizeS = QtC.QSize(24, 24)  # size of small logo on push button
        self.sizePushB = QtC.QSize(150, 75)  # size of big push button
        self.sizePushS = QtC.QSize(75, 75)  # size of small push button
        # init links from buttons to functions
        self.set_links()
        # reset progress bar
        self.update_bar(0, False)
        # set event filter for push button sizing
        self.set_event_filter()
        # load backup data
        self.load_backup()
        # add progress bar and label to statusbar
        self.status_bar.addPermanentWidget(self.label_Status, 0)
        self.status_bar.addPermanentWidget(self.progressBar, 1)
        self.status_bar.messageChanged.connect(self.status_hide)
        # change window title to saved filename
        self.change_window_title()
        # reset push button size
        self.check_page_button_layout(False)
        # set start page to general page
        self.gui_structure.page_aim.button.click()

        self.last_idx = 0

        [option.init_links() for option, _ in self.gui_structure.list_of_options]

        self.status_bar.showMessage(self.translations.GHE_tool_imported[self.gui_structure.option_language.get_value()], 5000)
        # allow checking of changes
        self.checking: bool = True

        self.display_results()

        # set started to True
        # this is so that no changes are made when the file is opening
        self.started: bool = True

    def _create_action_language(self, idx: int, name: str, icon_name: str, short_cut: str) -> None:
        """
        This function creates an action for a specific language with name name and icon icon_name
        and couples a shortcut to this action. The action is added to the menuLanguage afterwards.

        Parameters
        ----------
        idx : int
            Index of the language in the language list
        name : str
            Name of the language
        icon_name : str
            Name of the icon
        short_cut : str
            Shortcut linked to this language

        Returns
        -------
        None
        """
        action = QtG.QAction(self.central_widget)
        icon = QtG.QIcon()
        icon.addFile(icon_name, QtC.QSize(), QtG.QIcon.Normal, QtG.QIcon.Off)
        action.setIcon(icon)
        self.menuLanguage.addAction(action)
        action.setText(name)
        action.setShortcut(short_cut)
        action.triggered.connect(ft_partial(self.gui_structure.option_language.widget.setCurrentIndex, idx))

    def set_event_filter(self) -> None:
        """
        This function sets the event filter for the page buttons so it can be detected when there is a
        mouse over event.

        Returns
        -------
        None
        """
        for page in self.gui_structure.list_of_pages:
            page.button.installEventFilter(self)
            page.label_gap.installEventFilter(self)

    def set_links(self) -> None:
        """
        This function connects all the buttons to their relevant actions.
        All interactions between front and back-end are implemented here.

        Returns
        -------
        None
        """

        setting_options = [(opt_cat, name) for category in self.gui_structure.page_settings.list_categories for opt_cat in category.list_of_options if
                           isinstance(opt_cat, Option) for opt_glob, name in self.gui_structure.list_of_options if opt_cat == opt_glob]
        for option, name in [(opt, name) for opt, name in self.gui_structure.list_of_options
                             if not isinstance(opt, FigureOption) and not ((opt, name) in setting_options)]:
            option.change_event(self.change)
        for option, name in [(opt, name) for opt, name in self.gui_structure.list_of_options if isinstance(opt, FigureOption)]:
            option.change_event(self.remove_previous_calculated_results)
        for option, name in self.gui_structure.list_of_aims:
            option.change_event(self.change)

        for option, name in setting_options:
            option.change_event(ft_partial(self._change_settings_in_all_data_storages, name))

        self.gui_structure.option_language.change_event(self.change_language)
        self.gui_structure.page_result.button.clicked.connect(self.display_results)
        self.actionAdd_Scenario.triggered.connect(self.add_scenario)
        self.actionUpdate_Scenario.triggered.connect(self.save_scenario)
        self.actionDelete_scenario.triggered.connect(self.delete_scenario)
        self.action_start_multiple.triggered.connect(self.start_multiple_scenarios_calculation)
        self.action_start_single.triggered.connect(self.start_current_scenario_calculation)
        self.actionSave.triggered.connect(self.fun_save)
        self.actionSave_As.triggered.connect(self.fun_save_as)
        self.actionOpen.triggered.connect(self.fun_load)
        self.actionNew.triggered.connect(self.fun_new)
        self.actionRename_scenario.triggered.connect(lambda: self.fun_rename_scenario())
        self.list_widget_scenario.setDragDropMode(QtW.QAbstractItemView.InternalMove)
        self.list_widget_scenario.model().rowsMoved.connect(self.fun_move_scenario)
        self.list_widget_scenario.currentItemChanged.connect(self.scenario_is_changed)
        self.list_widget_scenario.itemSelectionChanged.connect(self._always_scenario_selected)
        self.Dia.closeEvent = self.closeEvent

    def remove_previous_calculated_results(self):
        """
        This function removes previously calculated results by removing the borefield attribute
        and closing all the figures in the DataStorage.

        Returns
        -------
        None
        """
        if not self.list_ds:
            return
        ds = self.list_ds[self.list_widget_scenario.currentRow()]
        if ds.borefield is None:
            return
        ds.close_figures()
        # update figures
        self.display_results()

    def check_page_button_layout(self, mouse_over: bool) -> None:
        """
        This function checks if the layout of the page button should be changed.
        When the mouse_over is True, the page button is expanded to include text and icon.
        When mouse_over is False, the page button is again 'closed'.

        Parameters
        ----------
        mouse_over : bool
            True if the mouse is over a PushButton and it should be expanded

        Returns
        -------
        None
        """
        # if Mouse is over PushButton change size to big otherwise to small
        if mouse_over:
            for page in self.gui_structure.list_of_pages:
                self.change_page_button_layout(page.button, True, page.button_name)
            return
        for page in self.gui_structure.list_of_pages:
            self.change_page_button_layout(page.button)

    def change_page_button_layout(self, button: QtW.QPushButton, big: bool = False, name: str = "") -> None:
        """
        This function changes the layout of the page button, by adding/removing the text and icon.

        Parameters
        ----------
        button : QtW.QPushButton
            Button for which the layout has to be changed
        big : bool
            True if the expanded version of the button is needed, False otherwise
        name : str
            Name of the icon for the relevant button

        Returns
        -------
        None
        """
        button.setText(name)  # set name to button
        # size big or small QPushButton depending on input
        if big:
            button.setIconSize(self.sizeS)
            button.setMaximumSize(self.sizePushB)
            button.setMinimumSize(self.sizePushB)
            button.resize(self.sizePushB)
            return
        button.setIconSize(self.sizeB)
        button.setMaximumSize(self.sizePushS)
        button.setMinimumSize(self.sizePushS)
        button.resize(self.sizePushS)

    def change(self) -> None:
        """
        This function checks if there are changes to a scenario or a file save happened.
        If there were changes, an * is added to the current scenario.
        This function is only active when self.started is True (this is the case when the application is running)
        and self.checking is True (this can temporarily be disabled by some other function).

        Returns
        -------
        None
        """
        # return if not yet started
        if not self.started:
            return
        # return if checking is not allowed
        if not self.checking:
            return
        if self.check_values():
            self.pushButton_start_multiple.setEnabled(True)
            self.pushButton_start_single.setEnabled(True)
            self.pushButton_AddScenario.setEnabled(True)
            self.pushButton_SaveScenario.setEnabled(True)
            self.list_widget_scenario.setEnabled(True)
        else:
            self.pushButton_start_multiple.setEnabled(False)
            self.pushButton_start_single.setEnabled(False)
            self.pushButton_AddScenario.setEnabled(False)
            self.pushButton_SaveScenario.setEnabled(False)
            self.list_widget_scenario.setEnabled(False)
        # if changed File is not already True set it to True and update window title
        if self.changedFile is False:
            self.changedFile: bool = True
            self.change_window_title()
        # get current index of scenario
        idx: int = self.list_widget_scenario.currentRow()
        if self.list_ds:
            # remove borefield object
            self.list_ds[idx].borefield = None
        # abort here if autosave scenarios is used
        if self.gui_structure.option_auto_saving.get_value() == 1:
            return
        # if list is empty return
        if not self.list_ds:
            return
        # get text string of current scenario
        text: str = self.list_widget_scenario.currentItem().text()
        # abort if there is no text
        if len(text) < 1:
            return
        # create current data storage
        ds: DataStorage = DataStorage(self.gui_structure)
        # check if current data storage is equal to the previous one then delete the *
        if self.list_ds:
            if ds == self.list_ds[idx]:
                if text[-1] != "*":
                    return
                self.list_widget_scenario.item(idx).setText(text[:-1])
                return
        # if scenario is already marked as changed return
        if text[-1] == "*":
            return
        # else add * to current item string
        self.list_widget_scenario.item(idx).setText(f"{text}*")

    def scenario_is_changed(self, new_row_item: QtW.QListWidgetItem, old_row_item: QtW.QListWidgetItem) -> None:
        """
        This function handles the changing of scenarios.
        If the auto-save ButtonBox is set to auto-save, the previous scenario is changed an the new item is selected.
        If not, a messagebox is shown to ask if the 'old' scenario should be saved.

        Parameters
        ----------
        new_row_item : QtW.QListWidgetItem
            New selected item in the scenario listbox
        old_row_item : QtW.QListWidgetItem
            Old selected item in the scenario listbox

        Returns
        -------
        None
        """
        # if no old item is selected do nothing and return
        if old_row_item is None:
            # change entries to new scenario values
            self.change_scenario(self.list_widget_scenario.row(new_row_item))
            return

        def return_2_old_item():
            # change item to old item by thread, because I have not found a direct way which is not lost after
            # return
            ds = DataStorage(self.gui_structure)
            t = QtC.QTimer(self)

            def hello():
                self.list_widget_scenario.blockSignals(True)
                self.checking = False
                self.list_widget_scenario.setCurrentItem(old_row_item)
                # set values of selected Datastorage
                ds.set_values(self.gui_structure)
                self.checking = True
                self.list_widget_scenario.blockSignals(False)
                t.stop()

            t.timeout.connect(hello)
            t.start(10)  # after 30 seconds, "hello, world" will be printed
        # check if the auto saving should be performed and then save the last selected scenario
        if self.gui_structure.option_auto_saving.get_value() == 1:
            if not self.check_values():
                return_2_old_item()
                return
            # save old scenario
            if DataStorage(self.gui_structure) != self.list_ds[self.list_widget_scenario.row(old_row_item)]:
                self.list_ds[self.list_widget_scenario.row(old_row_item)].close_figures()
                self.list_ds[self.list_widget_scenario.row(old_row_item)] = DataStorage(self.gui_structure)
            # update backup fileImport
            self.fun_save_auto()
            # change values to new scenario values
            self.change_scenario(self.list_widget_scenario.row(new_row_item))
            # abort function
            return
        # get test of old scenario (item)
        text = old_row_item.text()
        # check if the old scenario is unsaved then create message box
        if text[-1] == "*":
            # create message box
            self.dialog: QtW.QMessageBox = QtW.QMessageBox(self.Dia)
            # set Icon to question mark icon
            self.dialog.setIcon(QtW.QMessageBox.Question)
            # set label text to leave scenario text depending on language selected
            self.dialog.setText(self.translations.label_LeaveScenarioText[self.gui_structure.option_language.get_value()])
            # set window text to  leave scenario text depending on language selected
            self.dialog.setWindowTitle(self.translations.label_CancelTitle[self.gui_structure.option_language.get_value()])
            # set standard buttons to save, close and cancel
            self.dialog.setStandardButtons(QtW.QMessageBox.Save | QtW.QMessageBox.Close | QtW.QMessageBox.Cancel)
            # get save, close and cancel button
            button_s = self.dialog.button(QtW.QMessageBox.Save)
            button_cl = self.dialog.button(QtW.QMessageBox.Close)
            button_ca = self.dialog.button(QtW.QMessageBox.Cancel)
            # set save, close and cancel button text depending on language selected
            button_s.setText(f"{self.translations.pushButton_SaveScenario[self.gui_structure.option_language.get_value()]} ")
            button_cl.setText(f"{self.translations.label_LeaveScenario[self.gui_structure.option_language.get_value()]} ")
            button_ca.setText(f"{self.translations.label_StayScenario[self.gui_structure.option_language.get_value()]} ")
            # set  save, close and cancel button icon
            self.set_push_button_icon(button_s, "Save_Inv")
            self.set_push_button_icon(button_cl, "Exit")
            self.set_push_button_icon(button_ca, "Abort")
            # execute message box and save response
            reply = self.dialog.exec_()
            # check if closing should be canceled
            if reply == QtW.QMessageBox.Cancel:
                return_2_old_item()
                return
            # save scenario if wanted
            if reply == QtW.QMessageBox.Save:
                if not self.save_scenario(self.list_widget_scenario.row(old_row_item)):
                    return_2_old_item()
            # remove * symbol
            old_row_item.setText(text[:-1])
        # change entries to new scenario values
        self.change_scenario(self.list_widget_scenario.row(new_row_item))
        return

    def fun_move_scenario(self, start_item: QtC.QModelIndex, start_index: int, start_index2: int, end_item: QtC.QModelIndex, target_index: int) -> None:
        """
        change list of ds entry if scenario is moved (more inputs than needed, because the list widget returns that much
        :param start_item: start item of moving
        :param start_index: start index of moving
        :param start_index2: start index of moving
        :param end_item: start end of moving
        :param target_index: target index of moving
        :return: None
        """
        self.list_ds.insert(target_index, self.list_ds.pop(start_index))
        # project is changed
        self.changedFile = True

    @staticmethod
    def set_push_button_icon(button: QtW.QPushButton, icon_name: str) -> None:
        """
        This function sets the icon in the QPushButton.

        Parameters
        ----------
        button : QtW.QPushButton
            Button to which the icon should be set
        icon_name : str
            Icon name

        Returns
        -------
        None
        """
        icon = QtG.QIcon()  # create icon class
        # add pixmap to icon
        icon.addPixmap(QtG.QPixmap(f":/icons/icons/{icon_name}.svg"), QtG.QIcon.Normal, QtG.QIcon.Off)
        button.setIcon(icon)  # set icon to button

    def fun_rename_scenario(self, name: str = "") -> None:
        """
        Function to rename the current scenario with a dialog box to ask for a new name

        Parameters
        ----------
        name : str
            Name of the scenario (only for testing purposes

        Returns
        -------
        None
        """

        def set_name(text):
            # sets the name of the current scenario to text
            list_of_scenarios = [self.list_widget_scenario.item(x).text().split("*")[0] for x in
                                 range(self.list_widget_scenario.count())]
            if text in list_of_scenarios:
                text += "(2)"
            item.setText(text) if text != "" else None

        # get current item
        item = self.list_widget_scenario.currentItem()
        # get first item if no one is selected
        item = self.list_widget_scenario.item(0) if item is None else item
        if name != "":
            set_name(name)
            return

        # create dialog box to ask for a new name
        self.dialog = QtW.QInputDialog(self.Dia)
        self.dialog.setWindowTitle(self.translations.label_new_scenario[self.gui_structure.option_language.get_value()])
        self.dialog.setLabelText(f"{self.translations.new_name[self.gui_structure.option_language.get_value()]}{item.text()}")
        self.dialog.setOkButtonText(self.translations.label_okay[self.gui_structure.option_language.get_value()])  # +++
        self.dialog.setCancelButtonText(self.translations.label_abort[self.gui_structure.option_language.get_value()])  # +++
        li = self.dialog.findChildren(QtW.QPushButton)
        self.set_push_button_icon(li[0], "Okay")
        self.set_push_button_icon(li[1], "Abort")
        # set new name if the dialog is not canceled and the text is not None
        if self.dialog.exec_() == QtW.QDialog.Accepted:
            set_name(self.dialog.textValue())

        self.dialog = None

    def check_results(self) -> None:
        """
        This function checks if there are results and if so, it will display them.
        It checks this by checking if there exists a borefield attribute in the datastorage object
        that differs from None.

        Returns
        -------
        None
        """
        # hide results buttons if no results where found
        if any([(i.borefield is None) for i in self.list_ds]) or self.list_ds == []:
            # self.gui_structure.function_save_results.hide()
            self.gui_structure.page_aim.button.click()
            return
        # display results otherwise
        self.display_results()

    def change_window_title(self) -> None:
        """
        This function changes the window title to the filename and marks it with an * if unsaved changes exist

        Returns
        -------
        None
        """
        # get filename separated from path
        _, filename = MainWindow.filenameDefault if self.filename == MainWindow.filenameDefault else os_split(self.filename[0])
        # title determine new title if a filename is not empty
        title: str = "" if filename == "" else f' - {filename.replace(".GHEtool", "")}'
        # create new title name
        name: str = f"GHEtool v{VERSION} {title}*" if self.changedFile else f"GHEtool v{VERSION} {title}"
        # set new title name
        self.Dia.setWindowTitle(name)

    def status_hide(self, text: str) -> None:
        """
        This function sets the text in the status bar. If the text is empty, the status bar will be closed.

        Parameters
        ----------
        text : str
            Text to be shown in the status bar

        Returns
        -------
        None
        """
        if text == "":
            self.status_bar.hide()
            return
        self.status_bar.show()

    def eventFilter(self, obj: QtW.QPushButton, event) -> bool:
        """
        This function checks the mouse over event. It overwrites the eventFilter object in QObject.

        Parameters
        ----------
        obj : QtW.QPushButton
        event : event
            Event for which it is check if the mouse is entering or leaving

        Returns
        -------
        bool
            True to check if the function has worked correctly. (implemented for test cases)
        """
        if event.type() == QtC.QEvent.Enter:
            # Mouse is over the label
            self.check_page_button_layout(True)
            return True
        elif event.type() == QtC.QEvent.Leave:
            # Mouse is not over the label
            self.check_page_button_layout(False)
            return True
        return False

    def _change_settings_in_all_data_storages(self, name_of_option: str, *args) -> None:
        """
        This function makes sure that the settings are the same in all the different scenarios.

        Parameters
        ----------
        name_of_option : str
            Name of the option that has been changed
        args
            Other arguments that can be passed through

        Returns
        -------
        None
        """
        for ds in self.list_ds:
            setattr(ds, name_of_option, getattr(self.gui_structure, name_of_option).get_value() if len(args) < 1 else args[0])

    def change_language(self) -> None:
        """
        This function changes the language on the different labels and buttons in the gui.

        Returns
        -------
        None
        """
        self.checking = False
        scenario_index: int = self.list_widget_scenario.currentRow()  # get current selected scenario
        amount: int = self.list_widget_scenario.count()  # number of scenario elements

        # check if list scenario names are not unique
        li_str_match: List[bool] = [
            self.list_widget_scenario.item(idx).text() == f"{self.translations.scenarioString[self.gui_structure.option_language.get_value()]}: {idx + 1}"
            for idx in range(amount)
        ]
        # update all label, pushButtons, action and Menu names
        for i in [j for j in self.translations.__slots__ if hasattr(self, j)]:
            if isinstance(getattr(self, i), QtW.QMenu):
                getattr(self, i).setTitle(getattr(self.translations, i)[self.gui_structure.option_language.get_value()])
                continue
            getattr(self, i).setText(getattr(self.translations, i)[self.gui_structure.option_language.get_value()])
        # set translation of toolbox items
        self.gui_structure.translate(self.gui_structure.option_language.get_value(), self.translations)
        for idx, name in enumerate(self.translations.languages):
            self.gui_structure.option_language.widget.setItemText(idx, name)
        # set small PushButtons
        self.check_page_button_layout(False)
        # replace scenario names if they are not unique
        scenarios: list = [
            f"{self.translations.scenarioString[self.gui_structure.option_language.get_value()]}: {i}"
            if li_str_match[i - 1]
            else self.list_widget_scenario.item(i - 1).text()
            for i in range(1, amount + 1)
        ]
        # clear list widget with scenario and write new ones
        self.list_widget_scenario.clear()
        if amount > 0:
            self.list_widget_scenario.addItems(scenarios)
        # select current scenario
        self.list_widget_scenario.setCurrentRow(scenario_index) if scenario_index >= 0 else None
        self.checking = True

    def delete_backup(self):
        """
        This function deletes the backup file link (not the actual backup file) if it exists.

        Returns
        -------
        None
        """
        if exists(self.backup_file):
            remove(self.backup_file)

    def load_backup(self) -> None:
        """
        This function tries to open the backup file and load its values.

        Returns
        -------
        None
        """
        # try to open backup file if it exits
        if exists(self.backup_file):
            self._load_from_data(self.backup_file)
            # change language to english if no change has happened
            if self.gui_structure.option_language.get_value() == 0:
                self.change_language()
            return
        # change language to english
        self.change_language()
        # show message that no backup file is found
        self.status_bar.showMessage(self.translations.NoBackupFile[self.gui_structure.option_language.get_value()])

    def fun_save_auto(self) -> None:
        """
        This function automatically saves data in the backup file.

        Returns
        -------
        None
        """
        # append scenario if no scenario is in list
        if len(self.list_ds) < 1:
            self.add_scenario()

        self._save_to_data(self.backup_file)

    def _load_from_data(self, location: str) -> None:
        """
        This function loads the data from a JSON formatted file.

        Parameters
        ----------
        location : str
            Location of the data file

        Returns
        -------
        None
        """

        def general_changes(scenarios):
            # change window title to new loaded filename
            self.change_window_title()
            # replace user window id
            for DS in self.list_ds:
                DS.ui = id(self)

            # init user window by reset scenario list widget and check for results
            self.list_widget_scenario.clear()
            self.list_widget_scenario.addItems(scenarios)
            self.list_widget_scenario.setCurrentRow(0)
            self.check_results()

        try:
            # open file and get data
            with open(location, "r") as file:
                saving = load(file)

            version = saving['version']
        except (JSONDecodeError,  FileNotFoundError, UnicodeDecodeError):
            raise ImportError("The datafile cannot be loaded!")

        if version == "2.1.2":
            # write data to variables
            self.list_ds = []
            for val, borefield in zip(saving['values'], saving['borefields']):
                ds = DataStorage(self.gui_structure)
                ds.from_dict(val)
                setattr(ds, 'borefield', None)
<<<<<<< HEAD
=======
                # if borefield is None:
                #     setattr(ds, 'borefield', None)
                # else:
                #     setattr(ds, 'borefield', Borefield())
                #     getattr(ds, 'borefield')._from_dict(borefield)
>>>>>>> dc14e721
                self.list_ds.append(ds)
            # set and change the window title
            self.filename = saving['filename']
            general_changes(saving['names'])
            return

        if version == "2.1.1":
            # write data to variables
            self.list_ds = []
            for val, borefield in zip(saving['values'], saving['borefields']):
                ds = DataStorage(self.gui_structure)
                ds.from_dict(val)
                setattr(ds, 'borefield', None)

                self.list_ds.append(ds)
            # set and change the window title
            self.filename = saving['filename']
            general_changes(saving['names'])
            return

    def _save_to_data(self, location: Union[str, PurePath]) -> None:
        """
        This function saves the gui data to a json formatted file.

        Parameters
        ----------
        location : str
            Location of the data file.

        Returns
        -------
        None
        """
        # create list of all scenario names
        scenario_names = [self.list_widget_scenario.item(idx).text() for idx in
                          range(self.list_widget_scenario.count())]
        # create saving dict
        saving = {'filename': self.filename,
                  'names': scenario_names,
                  'version': VERSION,
                  'values': [ds.to_dict() for ds in self.list_ds],
                  'borefields': [getattr(ds, 'borefield')._to_dict() if getattr(ds, 'borefield') is not None else None
                                 for ds in self.list_ds]}
        try:
            # write data to back up file
            with open(location, "w") as file:
                dump(saving, file, indent=1)
        except FileNotFoundError:
            self.status_bar.showMessage(
                self.translations.NoFileSelected[self.gui_structure.option_language.get_value()], 5000)
        except PermissionError:
            self.status_bar.showMessage("PermissionError", 5000)

    def fun_load(self) -> None:
        """
        This function sets the filename by opening a QFileDialog box.
        Afterwards, it runs fun_load_known_filename() to open this file.

        Returns
        -------
        None
        """
        # open interface and get file name
        self.filename = QtW.QFileDialog.getOpenFileName(
            self.central_widget, caption=self.translations.ChooseGHEtool[self.gui_structure.option_language.get_value()], filter="GHEtool (*.GHEtool)",
            dir=str(self.default_path)
        )
        # load selected data
        self.fun_load_known_filename()

    def fun_load_known_filename(self) -> None:
        """
        This function loads a previously stored project based on the self.filename attribute.
        This attribute is set by the function fun_load().
        When no such file exists, a message is printed in the status bar.

        Returns
        -------
        None
        """
        # try to open the file
        try:
            # deactivate checking
            self.checking: bool = False
            # open file and set data
            self._load_from_data(self.filename[0])
            # activate checking
            self.checking: bool = True
        # if no file is found display error message is status bar
        except FileNotFoundError:
            self.status_bar.showMessage(self.translations.NoFileSelected[self.gui_structure.option_language.get_value()], 5000)

    def fun_save_as(self) -> None:
        """
        This function sets the filename to a default value and calls the fun_save() function.

        Returns
        -------
        None
        """
        # reset filename because then the funSave function ask for a new filename
        self.filename = MainWindow.filenameDefault
        self.fun_save()  # save data under a new filename

    def fun_save(self) -> bool:
        """
        This function saves all the scenarios in a JSON formatted *.GHEtool file.


        Returns
        -------
        bool
            True if the saving was successful.
        """
        # ask for pickle file if the filename is still the default
        if self.filename == MainWindow.filenameDefault:
            self.filename: tuple = QtW.QFileDialog.getSaveFileName(
                self.central_widget, caption=self.translations.SaveGHEtool[self.gui_structure.option_language.get_value()], filter="GHEtool (*.GHEtool)",
                dir=str(self.default_path),
            )
            # break function if no file is selected
            if self.filename == MainWindow.filenameDefault:
                return False
        # save scenarios
        self.save_scenario()
        # update backup file
        self.fun_save_auto()
        # Create list if no scenario is stored
        self.list_ds.append(DataStorage(self.gui_structure)) if len(self.list_ds) < 1 else None
        # try to store the data in the pickle file
        try:
            self._save_to_data(self.filename[0])
            # deactivate changed file * from window title
            self.changedFile: bool = False
            self.change_window_title()
            # return true because everything was successful
            return True
        # show file not found message in status bar if an error appears
        except FileNotFoundError:
            self.status_bar.showMessage(self.translations.NoFileSelected[self.gui_structure.option_language.get_value()], 5000)
            return False

    def fun_new(self) -> None:
        """
        This function creates a new GHEtool-project and resets the GUI.

        Returns
        -------
        None
        """
        self.filename: tuple = MainWindow.filenameDefault  # reset filename
        if self.fun_save():  # get and save filename
            self.list_ds: list = []  # reset list of data storages
            self.list_widget_scenario.clear()  # clear list widget with scenario list
            self.display_results()  # clear the results page

    def _always_scenario_selected(self) -> None:
        """
        This function makes sure there is always a scenario selected.
        If no scenario is selected, the last scenario is selected.

        Returns
        -------
        None
        """
        if not self.list_widget_scenario.selectedItems():
            self.list_widget_scenario.setCurrentRow(self.last_idx)
        else:
            self.last_idx = self.list_widget_scenario.currentRow()

    def change_scenario(self, idx: int) -> None:
        """
        Updates the gui to the correct data from the datastorage with the selected index idx.

        Parameters
        ----------
        idx : int
            Index of the selected scenario

        Returns
        -------
        None
        """
        # if i no scenario is selected (idx < 0) or no scenario exists break function
        if idx < 0 or idx >= len(self.list_ds):
            return
        # deactivate checking for changes
        self.checking: bool = False
        # get selected Datastorage from list
        ds: DataStorage = self.list_ds[idx]
        # set values of selected Datastorage
        ds.set_values(self.gui_structure)
        # refresh results if results page is selected
        self.display_results() if self.stackedWidget.currentWidget() == self.gui_structure.page_result.page else None
        # activate checking for changed
        self.checking: bool = True

    def check_values(self) -> bool:
        """
        This function checks if all the options in the gui are given correct values.
        If not, it will print an error message on the status bar.

        Returns
        -------
        None
        """
        if not all(option.check_value() for option, _ in self.gui_structure.list_of_options):
            for option, _ in self.gui_structure.list_of_options:
                if not option.check_value():
                    self.status_bar.showMessage(f'Wrong value in option with label: {option.label_text}', 5000)
                    return False
        return True

    def save_scenario(self, idx: int = None) -> bool:
        """
        This function saves the current scenario in the backup.

        Parameters
        ----------
        idx : int
            Index of the scenario. If None, the current index is taken.

        Returns
        -------
        None
        """
        if not self.check_values():
            return False
        # get selected scenario index
        idx: int = max(self.list_widget_scenario.currentRow(), 0) if idx is None or isinstance(idx, bool) else idx
        # if no scenario exists create a new one else save DataStorage with new inputs in list of scenarios
        if len(self.list_ds) == idx:
            self.add_scenario()
        else:
            # do not overwrite any results
            if self.list_ds[idx].borefield is None:
                self.list_ds[idx].close_figures()
                self.list_ds[idx] = DataStorage(self.gui_structure)
        # create auto backup
        self.fun_save_auto()
        # remove * from scenario if not Auto save is checked and if the last char is a *
        if not self.gui_structure.option_auto_saving.get_value() == 1:
            text = self.list_widget_scenario.item(idx).text()
            if text[-1] == "*":
                self.list_widget_scenario.item(idx).setText(text[:-1])
        return True

    def delete_scenario(self) -> None:
        """
        This function deletes the selected scenario and selects the scenario above it.

        Returns
        -------
        None
        """
        # get current scenario index
        idx = self.list_widget_scenario.currentRow()
        # check if it is not scenarios exists and not the last one is selected (The last one can not be deleted)
        if idx > 0 or (len(self.list_ds) > 1 and idx == 0):
            self.list_ds[idx].close_figures()
            # delete scenario from list
            del self.list_ds[idx]
            # delete scenario form list widget
            self.list_widget_scenario.takeItem(idx)
            # select previous scenario then the deleted one but at least the first one
            self.list_widget_scenario.setCurrentRow(max(idx - 1, 0))
            self.change_scenario(max(idx - 1, 0))

    def add_scenario(self) -> None:
        """
        Function to add a scenario.

        Returns
        -------
        None
        """
        # get current number of scenario but at least 0
        number: int = len(self.list_ds)
        # append new scenario to List of DataStorages
        self.list_ds.append(DataStorage(self.gui_structure))
        # add new scenario name and item to list widget
        string = f"{self.translations.scenarioString[self.gui_structure.option_language.get_value()]}: {number + 1}"
        list_of_scenarios = [self.list_widget_scenario.item(x).text().split("*")[0] for x in range(self.list_widget_scenario.count())]
        if string in list_of_scenarios:
            string += "(2)"
        # set string in scenario widget
        self.list_widget_scenario.addItem(string)
        # select new list item
        self.list_widget_scenario.setCurrentRow(number)
        # run change function to mark unsaved inputs
        self.change()

    def update_bar(self, val: int, opt_start: bool = False) -> None:
        """
        This function updates the status bar or hides them if it is no longer needed.
        It displays the percentage of calculated scenarios.

        Parameters
        ----------
        val : int
            Number of successfully calculated scenarios
        opt_start : bool
            True if the calculation is started and the progressbar should be shown

        Returns
        -------
        None
        """
        # show label and progress bar if calculation started otherwise hide them
        if opt_start:
            self.label_Status.show()
            self.progressBar.show()
            self.status_bar.show()
        else:
            self.label_Status.hide()
            self.progressBar.hide()
        # calculate percentage of calculated scenario
        val = val / self.NumberOfScenarios
        # set percentage to progress bar
        self.progressBar.setValue(round(val * 100))
        # hide labels and progressBar if all scenarios are calculated
        if val > 0.9999:
            self.label_Status.hide()
            self.progressBar.hide()
            # show message that calculation is finished
            self.status_bar.showMessage(self.translations.Calculation_Finished[self.gui_structure.option_language.get_value()], 5000)

    def thread_function(self, results: Tuple[DataStorage, int]) -> None:
        """
        This function closes the thread of the old calculation and stores it results.
        It increments the number of calculated scenarios, and calls to update the progress bar.
        Afterwards, it starts the new thread for the following calculation.

        Parameters
        ----------
        results : Tuple[DataStorage, int]
            Tuple with the DS object of the current thread and its corresponding index

        Returns
        -------
        None
        """
        # stop finished thread
        self.threads[self.finished].terminate()

        self.list_ds[results[1]] = results[0]

        # count number of finished calculated scenarios
        self.finished += 1
        # update progress bar
        self.update_bar(self.finished, True)
        # if number of finished is the number that has to be calculated enable buttons and actions and change page to
        # results page
        if self.finished == self.NumberOfScenarios:
            self.pushButton_start_multiple.setEnabled(True)
            self.pushButton_start_single.setEnabled(True)
            self.pushButton_SaveScenario.setEnabled(True)
            self.action_start_single.setEnabled(True)
            self.action_start_multiple.setEnabled(True)
            self.gui_structure.page_result.button.click()
            return
        # start new thread
        self.threads[self.finished].start()
        self.threads[self.finished].any_signal.connect(self.thread_function)

    def start_multiple_scenarios_calculation(self) -> None:
        """
        This function starts the calculation of all the scenarios that do not have a borefield attribute in their
        DS, when check_values() is True.

        Returns
        -------
        None
        """
        if not self.check_values():
            return
        # add scenario if no list of scenarios exits else save current scenario
        self.add_scenario() if not self.list_ds else self.save_scenario()
        if self.list_widget_scenario.currentItem().text()[-1] == '*':
            return
        # create list of threads with scenarios that have not been calculated
        self.threads = [CalcProblem(DS, idx) for idx, DS in enumerate(self.list_ds) if DS.borefield is None]
        # set number of to calculate scenarios
        self.NumberOfScenarios: int = len(self.threads)
        if self.NumberOfScenarios < 1:
            return
        # disable buttons and actions to avoid two calculation at once
        self.pushButton_start_multiple.setEnabled(False)
        self.pushButton_start_single.setEnabled(False)
        self.pushButton_SaveScenario.setEnabled(False)
        self.action_start_single.setEnabled(False)
        self.action_start_multiple.setEnabled(False)
        # initialize finished scenarios counting variable
        self.finished: int = 0
        # update progress bar
        self.update_bar(0, True)
        # start calculation if at least one scenario has to be calculated
        if self.NumberOfScenarios > 0:
            self.threads[0].start()
            self.threads[0].any_signal.connect(self.thread_function)
            return

    def start_current_scenario_calculation(self, no_run: bool = False) -> None:
        """
        This function starts the calculation of the selected/current scenario, when check_values() is True.

        Parameters
        ----------
        no_run : bool
            Implemented to make sure that the gui_tests are working.

        Returns
        -------
        None
        """
        if not self.check_values():
            return
        # add scenario if no list of scenarios exits else save current scenario
        self.add_scenario() if not self.list_ds else self.save_scenario()
        if self.list_widget_scenario.currentItem().text()[-1] == '*':
            return
        # get index of selected scenario
        idx: int = self.list_widget_scenario.currentRow()
        # get Datastorage of selected scenario
        ds: DataStorage = self.list_ds[idx]
        # if calculation is already done just show results
        if ds.borefield is not None:
            self.gui_structure.page_result.button.click()
            return
        # return to thermal demands page if no file is selected
        # disable buttons and actions to avoid two calculation at once
        self.pushButton_start_multiple.setEnabled(False)
        self.pushButton_start_single.setEnabled(False)
        self.pushButton_SaveScenario.setEnabled(False)
        self.action_start_single.setEnabled(False)
        self.action_start_multiple.setEnabled(False)
        # initialize finished scenarios counting variable
        self.finished: int = 0
        # update progress bar
        self.update_bar(0, True)
        # create list of threads with calculation to be made
        self.threads = [CalcProblem(ds, idx)]
        # set number of to calculate scenarios
        self.NumberOfScenarios: int = len(self.threads)
        # start calculation
        if not no_run:
            self.threads[0].start()
            self.threads[0].any_signal.connect(self.thread_function)

    def display_results(self) -> None:
        """
        This function displays the results (of the selected scenario) on the results page.

        Returns
        -------
        None
        """
        def update_results():
            # update so all the relevant options are shown
            check_aim_options([aim for aim, _ in self.gui_structure.list_of_aims])
            show_linked_options([option for option, _ in self.gui_structure.list_of_options_with_dependent_results])

        # hide widgets if no list of scenarios exists and display not calculated text
        def hide_no_result(hide: bool = True):
            if hide or self.list_widget_scenario.currentItem().text()[-1] == "*":
                for cat in self.gui_structure.page_result.list_categories:
                    cat.hide(results=True)
                self.gui_structure.cat_no_result.show()
                self.gui_structure.text_no_result.set_text(self.translations.NotCalculated[self.gui_structure.option_language.get_value()])
                return
            update_results()
            for cat in self.gui_structure.page_result.list_categories:
                cat.show(results=True)
            # make sure all the results are being shown
            self.gui_structure.cat_no_result.hide()

        if not self.list_ds:
            hide_no_result(True)
            return

        # get Datastorage of selected scenario
        ds: DataStorage = self.list_ds[self.list_widget_scenario.currentRow()]
        # get borefield of selected scenario
        borefield: Borefield = ds.borefield

        # set debug message
        if ds.debug_message != "":
            hide_no_result(True)
            self.gui_structure.text_no_result.set_text(str(ds.debug_message))
            return

        # hide widgets if no results borefield exists and display not calculated text
        if borefield is None:
            hide_no_result(True)
            return
        # no errors, so proceed with showing the results
        hide_no_result(False)
        # create figure for every ResultFigure object
        for fig_obj, fig_name in self.gui_structure.list_of_result_figures:

            if fig_obj.is_hidden():
                continue

            fig = getattr(ds, fig_name)
            if fig is None:
                # create axes and drawing
                fig, ax_new = getattr(borefield, fig_obj.function_name)(**fig_obj.kwargs)
                fig_obj.replace_figure(fig)
                # show everything
                fig_obj.show()
                fig_obj.canvas.show()
                # draw new plot
                fig_obj.canvas.draw()
                setattr(ds, fig_name, fig)
                continue
            fig_obj.replace_figure(fig)
            # show everything
            fig_obj.show()
            fig_obj.canvas.show()
            # draw new plot
            fig_obj.canvas.draw()

        # update result for every ResultText object
        for result_text_obj, result_text_name in self.gui_structure.list_of_result_texts:
            if not result_text_obj.is_hidden():
                text = borefield.__getattribute__(result_text_obj.var_name)  # currently only borefield
                if callable(text):
                    text = getattr(borefield, result_text_obj.var_name)()
                result_text_obj.set_text_value(text)

    def closeEvent(self, event) -> None:
        """
        This function is called when the gui is closed. It will prompt a window asking if potential changes
        need to be saved.

        Parameters
        ----------
        event
            closing event

        Returns
        -------
        None
        """
        # close app if nothing has been changed
        if not self.changedFile:
            event.accept()
            return
        # create message box
        self.dialog: QtW.QMessageBox = QtW.QMessageBox(self.Dia)
        # set Icon to question mark icon
        self.dialog.setIcon(QtW.QMessageBox.Question)
        # set label text to cancel text depending on language selected
        self.dialog.setText(self.translations.label_CancelText[self.gui_structure.option_language.get_value()])
        # set window text to cancel text depending on language selected
        self.dialog.setWindowTitle(self.translations.label_CancelTitle[self.gui_structure.option_language.get_value()])
        # set standard buttons to save, close and cancel
        self.dialog.setStandardButtons(QtW.QMessageBox.Save | QtW.QMessageBox.Close | QtW.QMessageBox.Cancel)
        # get save, close and cancel button
        button_s = self.dialog.button(QtW.QMessageBox.Save)
        button_cl = self.dialog.button(QtW.QMessageBox.Close)
        button_ca = self.dialog.button(QtW.QMessageBox.Cancel)
        # set save, close and cancel button text depending on language selected
        button_s.setText(f"{self.translations.label_Save[self.gui_structure.option_language.get_value()]} ")
        button_cl.setText(f"{self.translations.label_close[self.gui_structure.option_language.get_value()]} ")
        button_ca.setText(f"{self.translations.label_cancel[self.gui_structure.option_language.get_value()]} ")
        # set  save, close and cancel button icon
        self.set_push_button_icon(button_s, "Save_Inv")
        self.set_push_button_icon(button_cl, "Exit")
        self.set_push_button_icon(button_ca, "Abort")
        # execute message box and save response
        reply = self.dialog.exec_()
        # check if closing should be canceled
        if reply == QtW.QMessageBox.Cancel:
            # cancel closing event
            event.ignore()
            return
        # check if inputs should be saved and if successfully set closing variable to true
        close: bool = self.fun_save() if reply == QtW.QMessageBox.Save else True
        # stop all calculation threads
        [i.terminate() for i in self.threads]
        # close window if close variable is true else not
        event.accept() if close else event.ignore()<|MERGE_RESOLUTION|>--- conflicted
+++ resolved
@@ -764,14 +764,6 @@
                 ds = DataStorage(self.gui_structure)
                 ds.from_dict(val)
                 setattr(ds, 'borefield', None)
-<<<<<<< HEAD
-=======
-                # if borefield is None:
-                #     setattr(ds, 'borefield', None)
-                # else:
-                #     setattr(ds, 'borefield', Borefield())
-                #     getattr(ds, 'borefield')._from_dict(borefield)
->>>>>>> dc14e721
                 self.list_ds.append(ds)
             # set and change the window title
             self.filename = saving['filename']
