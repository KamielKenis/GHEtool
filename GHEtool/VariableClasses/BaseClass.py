"""
This document contains the information for the BaseClass.
This class is used as a super class for different variable classes.
"""
from typing import List

import numpy as np
from pygfunction.boreholes import Borehole


class BaseClass:
    """
    This class contains basic functionality of different classes within GHEtool.
    It contains the code to generate a dictionary from the class (in order to be able to export to JSON),
    to load a class based on a dictionary and to check whether or not all attributes differ from None.

    This class should only be altered whenever a highly general method should be implemented.
    """
    def to_dict(self) -> dict:
        """
        This function converts the class variables to a dictionary so it can be saved in a JSON format.
        Currently, it can handle np.ndarray, list, set, str, int, float, tuple,
        pygfunction.Borehole and classes within GHEtool.

        Returns
        -------
        dict
            Dictionary with all the attributes of the class
        """

        # get all variables in class
        if hasattr(self, "__slots__"):
            variables: List[str] = list(self.__slots__)
        else:
            variables: List[str] = [attr for attr in dir(self) if not callable(getattr(self, attr)) and not attr.startswith("__")]

        # initiate dictionary
        dictionary: dict = {}

        # populate dictionary
        for key in variables:
            # for all self-defined classes
            if hasattr(getattr(self, key), "_to_dict"):
                dictionary[key] = getattr(self, key)._to_dict()

            if isinstance(getattr(self, key), (int, bool, float, str)):
                dictionary[key] = getattr(self, key)
                continue

            if isinstance(getattr(self, key), tuple):
                dictionary[key] = {"value": list(getattr(self, key)), "type": "tuple"}
                continue

            if isinstance(getattr(self, key), np.ndarray):
                dictionary[key] = {"value": getattr(self, key).tolist(), "type": "np.ndarray"}
                continue

            if isinstance(getattr(self, key), set):
                dictionary[key] = {"value": list(getattr(self, key)), "type": "set"}
                continue

            if isinstance(getattr(self, key), list):
                if np.any(getattr(self, key)) and isinstance(getattr(self, key)[0], Borehole):
                    # pygfunction object
                    dictionary[key] = {"value": [{key: value for key, value in borehole.__dict__.items()
                                                  if key != "_is_tilted"}
                                                 for borehole in getattr(self, key)],
                                       "type": "pygfunction.Borehole"}
                    continue
                dictionary[key] = getattr(self, key)

            if isinstance(getattr(self, key), dict):
                # note that this can cause problems whenever self.key contains values that or not int, bool, float or str
                dictionary[key] = getattr(self, key)
                continue

<<<<<<< HEAD
            # for all self-defined classes
            if hasattr(getattr(self, key), "to_dict"):
                dictionary[key] = getattr(self, key).to_dict()

=======
>>>>>>> dc14e721
        return dictionary

    def from_dict(self, dictionary: dict) -> None:
        """
        This function converts the dictionary values to the class attributes.
        Currently, it can handle np.ndarray, list, set, str, int, float, tuple, pygfunction.Borehole
        and classes within GHEtool.

        Parameters
        ----------
        dictionary
            Dictionary with all the attributes of the class

        Returns
        -------
        None
        """

        for key, value in dictionary.items():

            # for all self-defined classes
            if hasattr(getattr(self, key), "to_dict"):
                getattr(self, key).from_dict(value)
                continue

            if isinstance(value, (int, bool, float, str, list)):
                setattr(self, key, value)
                continue

            if isinstance(value, dict):
                # note that this can mean that the value is a dictionary, or it is a np.ndarray, set or tuple
                keys = value.keys()
                if len(keys) == 2 and "type" in keys and "value" in keys:
                    type = value["type"]
                    _value = value["value"]

                    if type == "set":
                        setattr(self, key, set(_value))
                        continue
                    if type == "np.ndarray":
                        setattr(self, key, np.array(_value))
                        continue
                    if type == "tuple":
                        setattr(self, key, tuple(_value))
                        continue
                    if type == "pygfunction.Borehole":
                        borefield = [Borehole(H=borehole["H"],
                                              D=borehole["D"],
                                              r_b=borehole["r_b"],
                                              x=borehole["x"],
                                              y=borehole["y"],
                                              tilt=borehole["tilt"],
                                              orientation=borehole["orientation"])
                                     for borehole in _value]
                        setattr(self, key, borefield)
                        continue
                # normal dictionary
                setattr(self, key, value)

    def check_values(self) -> bool:
        """
        This functions checks if the class attributes differ from None.

        Returns
        -------
        bool
            True if all values are correct. False otherwise
        """
        # get all variables in class
        if hasattr(self, "__slots__"):
            variables: List[str] = list(self.__slots__)
        else:
            variables: List[str] = [attr for attr in dir(self) if not callable(getattr(self, attr)) and not attr.startswith("__")]

        return all(getattr(self, var) is not None for var in variables)
<|MERGE_RESOLUTION|>--- conflicted
+++ resolved
@@ -1,158 +1,155 @@
-"""
-This document contains the information for the BaseClass.
-This class is used as a super class for different variable classes.
-"""
-from typing import List
-
-import numpy as np
-from pygfunction.boreholes import Borehole
-
-
-class BaseClass:
-    """
-    This class contains basic functionality of different classes within GHEtool.
-    It contains the code to generate a dictionary from the class (in order to be able to export to JSON),
-    to load a class based on a dictionary and to check whether or not all attributes differ from None.
-
-    This class should only be altered whenever a highly general method should be implemented.
-    """
-    def to_dict(self) -> dict:
-        """
-        This function converts the class variables to a dictionary so it can be saved in a JSON format.
-        Currently, it can handle np.ndarray, list, set, str, int, float, tuple,
-        pygfunction.Borehole and classes within GHEtool.
-
-        Returns
-        -------
-        dict
-            Dictionary with all the attributes of the class
-        """
-
-        # get all variables in class
-        if hasattr(self, "__slots__"):
-            variables: List[str] = list(self.__slots__)
-        else:
-            variables: List[str] = [attr for attr in dir(self) if not callable(getattr(self, attr)) and not attr.startswith("__")]
-
-        # initiate dictionary
-        dictionary: dict = {}
-
-        # populate dictionary
-        for key in variables:
-            # for all self-defined classes
-            if hasattr(getattr(self, key), "_to_dict"):
-                dictionary[key] = getattr(self, key)._to_dict()
-
-            if isinstance(getattr(self, key), (int, bool, float, str)):
-                dictionary[key] = getattr(self, key)
-                continue
-
-            if isinstance(getattr(self, key), tuple):
-                dictionary[key] = {"value": list(getattr(self, key)), "type": "tuple"}
-                continue
-
-            if isinstance(getattr(self, key), np.ndarray):
-                dictionary[key] = {"value": getattr(self, key).tolist(), "type": "np.ndarray"}
-                continue
-
-            if isinstance(getattr(self, key), set):
-                dictionary[key] = {"value": list(getattr(self, key)), "type": "set"}
-                continue
-
-            if isinstance(getattr(self, key), list):
-                if np.any(getattr(self, key)) and isinstance(getattr(self, key)[0], Borehole):
-                    # pygfunction object
-                    dictionary[key] = {"value": [{key: value for key, value in borehole.__dict__.items()
-                                                  if key != "_is_tilted"}
-                                                 for borehole in getattr(self, key)],
-                                       "type": "pygfunction.Borehole"}
-                    continue
-                dictionary[key] = getattr(self, key)
-
-            if isinstance(getattr(self, key), dict):
-                # note that this can cause problems whenever self.key contains values that or not int, bool, float or str
-                dictionary[key] = getattr(self, key)
-                continue
-
-<<<<<<< HEAD
-            # for all self-defined classes
-            if hasattr(getattr(self, key), "to_dict"):
-                dictionary[key] = getattr(self, key).to_dict()
-
-=======
->>>>>>> dc14e721
-        return dictionary
-
-    def from_dict(self, dictionary: dict) -> None:
-        """
-        This function converts the dictionary values to the class attributes.
-        Currently, it can handle np.ndarray, list, set, str, int, float, tuple, pygfunction.Borehole
-        and classes within GHEtool.
-
-        Parameters
-        ----------
-        dictionary
-            Dictionary with all the attributes of the class
-
-        Returns
-        -------
-        None
-        """
-
-        for key, value in dictionary.items():
-
-            # for all self-defined classes
-            if hasattr(getattr(self, key), "to_dict"):
-                getattr(self, key).from_dict(value)
-                continue
-
-            if isinstance(value, (int, bool, float, str, list)):
-                setattr(self, key, value)
-                continue
-
-            if isinstance(value, dict):
-                # note that this can mean that the value is a dictionary, or it is a np.ndarray, set or tuple
-                keys = value.keys()
-                if len(keys) == 2 and "type" in keys and "value" in keys:
-                    type = value["type"]
-                    _value = value["value"]
-
-                    if type == "set":
-                        setattr(self, key, set(_value))
-                        continue
-                    if type == "np.ndarray":
-                        setattr(self, key, np.array(_value))
-                        continue
-                    if type == "tuple":
-                        setattr(self, key, tuple(_value))
-                        continue
-                    if type == "pygfunction.Borehole":
-                        borefield = [Borehole(H=borehole["H"],
-                                              D=borehole["D"],
-                                              r_b=borehole["r_b"],
-                                              x=borehole["x"],
-                                              y=borehole["y"],
-                                              tilt=borehole["tilt"],
-                                              orientation=borehole["orientation"])
-                                     for borehole in _value]
-                        setattr(self, key, borefield)
-                        continue
-                # normal dictionary
-                setattr(self, key, value)
-
-    def check_values(self) -> bool:
-        """
-        This functions checks if the class attributes differ from None.
-
-        Returns
-        -------
-        bool
-            True if all values are correct. False otherwise
-        """
-        # get all variables in class
-        if hasattr(self, "__slots__"):
-            variables: List[str] = list(self.__slots__)
-        else:
-            variables: List[str] = [attr for attr in dir(self) if not callable(getattr(self, attr)) and not attr.startswith("__")]
-
-        return all(getattr(self, var) is not None for var in variables)
+"""
+This document contains the information for the BaseClass.
+This class is used as a super class for different variable classes.
+"""
+from typing import List
+
+import numpy as np
+from pygfunction.boreholes import Borehole
+
+
+class BaseClass:
+    """
+    This class contains basic functionality of different classes within GHEtool.
+    It contains the code to generate a dictionary from the class (in order to be able to export to JSON),
+    to load a class based on a dictionary and to check whether or not all attributes differ from None.
+
+    This class should only be altered whenever a highly general method should be implemented.
+    """
+    def to_dict(self) -> dict:
+        """
+        This function converts the class variables to a dictionary so it can be saved in a JSON format.
+        Currently, it can handle np.ndarray, list, set, str, int, float, tuple,
+        pygfunction.Borehole and classes within GHEtool.
+
+        Returns
+        -------
+        dict
+            Dictionary with all the attributes of the class
+        """
+
+        # get all variables in class
+        if hasattr(self, "__slots__"):
+            variables: List[str] = list(self.__slots__)
+        else:
+            variables: List[str] = [attr for attr in dir(self) if not callable(getattr(self, attr)) and not attr.startswith("__")]
+
+        # initiate dictionary
+        dictionary: dict = {}
+
+        # populate dictionary
+        for key in variables:
+            # for all self-defined classes
+            if hasattr(getattr(self, key), "_to_dict"):
+                dictionary[key] = getattr(self, key)._to_dict()
+
+            if isinstance(getattr(self, key), (int, bool, float, str)):
+                dictionary[key] = getattr(self, key)
+                continue
+
+            if isinstance(getattr(self, key), tuple):
+                dictionary[key] = {"value": list(getattr(self, key)), "type": "tuple"}
+                continue
+
+            if isinstance(getattr(self, key), np.ndarray):
+                dictionary[key] = {"value": getattr(self, key).tolist(), "type": "np.ndarray"}
+                continue
+
+            if isinstance(getattr(self, key), set):
+                dictionary[key] = {"value": list(getattr(self, key)), "type": "set"}
+                continue
+
+            if isinstance(getattr(self, key), list):
+                if np.any(getattr(self, key)) and isinstance(getattr(self, key)[0], Borehole):
+                    # pygfunction object
+                    dictionary[key] = {"value": [{key: value for key, value in borehole.__dict__.items()
+                                                  if key != "_is_tilted"}
+                                                 for borehole in getattr(self, key)],
+                                       "type": "pygfunction.Borehole"}
+                    continue
+                dictionary[key] = getattr(self, key)
+
+            if isinstance(getattr(self, key), dict):
+                # note that this can cause problems whenever self.key contains values that or not int, bool, float or str
+                dictionary[key] = getattr(self, key)
+                continue
+
+            # for all self-defined classes
+            if hasattr(getattr(self, key), "to_dict"):
+                dictionary[key] = getattr(self, key).to_dict()
+
+        return dictionary
+
+    def from_dict(self, dictionary: dict) -> None:
+        """
+        This function converts the dictionary values to the class attributes.
+        Currently, it can handle np.ndarray, list, set, str, int, float, tuple, pygfunction.Borehole
+        and classes within GHEtool.
+
+        Parameters
+        ----------
+        dictionary
+            Dictionary with all the attributes of the class
+
+        Returns
+        -------
+        None
+        """
+
+        for key, value in dictionary.items():
+
+            # for all self-defined classes
+            if hasattr(getattr(self, key), "to_dict"):
+                getattr(self, key).from_dict(value)
+                continue
+
+            if isinstance(value, (int, bool, float, str, list)):
+                setattr(self, key, value)
+                continue
+
+            if isinstance(value, dict):
+                # note that this can mean that the value is a dictionary, or it is a np.ndarray, set or tuple
+                keys = value.keys()
+                if len(keys) == 2 and "type" in keys and "value" in keys:
+                    type = value["type"]
+                    _value = value["value"]
+
+                    if type == "set":
+                        setattr(self, key, set(_value))
+                        continue
+                    if type == "np.ndarray":
+                        setattr(self, key, np.array(_value))
+                        continue
+                    if type == "tuple":
+                        setattr(self, key, tuple(_value))
+                        continue
+                    if type == "pygfunction.Borehole":
+                        borefield = [Borehole(H=borehole["H"],
+                                              D=borehole["D"],
+                                              r_b=borehole["r_b"],
+                                              x=borehole["x"],
+                                              y=borehole["y"],
+                                              tilt=borehole["tilt"],
+                                              orientation=borehole["orientation"])
+                                     for borehole in _value]
+                        setattr(self, key, borefield)
+                        continue
+                # normal dictionary
+                setattr(self, key, value)
+
+    def check_values(self) -> bool:
+        """
+        This functions checks if the class attributes differ from None.
+
+        Returns
+        -------
+        bool
+            True if all values are correct. False otherwise
+        """
+        # get all variables in class
+        if hasattr(self, "__slots__"):
+            variables: List[str] = list(self.__slots__)
+        else:
+            variables: List[str] = [attr for attr in dir(self) if not callable(getattr(self, attr)) and not attr.startswith("__")]
+
+        return all(getattr(self, var) is not None for var in variables)