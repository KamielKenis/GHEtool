--- conflicted
+++ resolved
@@ -1,34 +1,29 @@
-<<<<<<< HEAD
-
-from GHEtool import SizingSetup
-=======
-import pytest
-
-from GHEtool import *
->>>>>>> 53a53254
-
-
-def test_initialising_setups():
-    test = SizingSetup()
-    test.L2_sizing = True
-    test.L3_sizing = True
-    test.L4_sizing = True
-
-
-def test_no_backup():
-    test = SizingSetup()
-    try:
-        test.restore_backup()
-    except ValueError:
-        assert True
-
-
-def test_backup_functionality():
-    test = SizingSetup()
-    test.make_backup()
-    test.L3_sizing = True
-    assert test.L2_sizing is False
-    assert test._backup.L2_sizing is True
-    test.restore_backup()
-    assert test.L2_sizing is True
-    assert test.L3_sizing is False
+import pytest
+
+from GHEtool import *
+
+
+def test_initialising_setups():
+    test = SizingSetup()
+    test.L2_sizing = True
+    test.L3_sizing = True
+    test.L4_sizing = True
+
+
+def test_no_backup():
+    test = SizingSetup()
+    try:
+        test.restore_backup()
+    except ValueError:
+        assert True
+
+
+def test_backup_functionality():
+    test = SizingSetup()
+    test.make_backup()
+    test.L3_sizing = True
+    assert test.L2_sizing is False
+    assert test._backup.L2_sizing is True
+    test.restore_backup()
+    assert test.L2_sizing is True
+    assert test.L3_sizing is False